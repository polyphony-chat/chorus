--- conflicted
+++ resolved
@@ -34,11 +34,8 @@
 sqlx = { git = "https://github.com/zert3x/sqlx", branch="feature/skip", features = ["mysql", "sqlite", "json", "chrono", "ipnetwork", "runtime-tokio-native-tls", "any"], optional = true }
 thiserror = "1.0.40"
 jsonwebtoken = "8.3.0"
-<<<<<<< HEAD
 strum = { version = "0.25", features = ["derive"] }
-=======
 log = "0.4.19"
->>>>>>> 54d3eeac
 
 [dev-dependencies]
 tokio = {version = "1.28.1", features = ["full"]}
