--- conflicted
+++ resolved
@@ -52,13 +52,10 @@
 log = "0.4.20"
 async-trait = "0.1.73"
 chorus-macros = "0.2.0"
-<<<<<<< HEAD
 discortp = { version = "0.5.0", optional = true, features = ["rtp", "discord", "demux"] }
-=======
 rustls = "0.21.8"
 rustls-native-certs = "0.6.3"
 rand = "0.8.5"
->>>>>>> 7d8e980c
 
 [dev-dependencies]
 tokio = { version = "1.32.0", features = ["full"] }
