--- conflicted
+++ resolved
@@ -12,7 +12,7 @@
 
 use reqwest::Client;
 use serde::{Deserialize, Serialize};
-use chrono::Utc; 
+use chrono::Utc;
 
 use crate::errors::ChorusResult;
 use crate::gateway::{Gateway, GatewayHandle, GatewayOptions};
@@ -307,22 +307,14 @@
     /// first.
     pub(crate) async fn shell(instance: Shared<Instance>, token: &str) -> ChorusUser {
         let settings = Arc::new(RwLock::new(UserSettings::default()));
-<<<<<<< HEAD
-        let wss_url = instance.read().unwrap().urls.wss.clone();
-=======
-        let object = Arc::new(RwLock::new(User::default()));
         let wss_url = &instance.read().unwrap().urls.wss.clone();
         let gateway_options = instance.read().unwrap().gateway_options;
->>>>>>> 07c5530f
+
         // Dummy gateway object
         let gateway = Gateway::spawn(wss_url, gateway_options).await.unwrap();
         ChorusUser {
-<<<<<<< HEAD
-            token,
+            token: token.to_string(),
             mfa_token: None,
-=======
-            token: token.to_string(),
->>>>>>> 07c5530f
             belongs_to: instance.clone(),
             limits: instance
                 .read()
@@ -339,7 +331,7 @@
     /// Sends a request to complete an MFA challenge.
     ///
     /// If successful, the MFA verification JWT returned is set on the current [ChorusUser] executing the
-    /// request. 
+    /// request.
     ///
     /// The JWT token expires after 5 minutes.
     ///
