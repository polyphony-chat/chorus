--- conflicted
+++ resolved
@@ -136,17 +136,9 @@
     }
 
     /// Creates a new [`Instance`] by trying to get the [relevant instance urls](UrlBundle) from a root url.
-<<<<<<< HEAD
-    /// Shorthand for `Instance::new(UrlBundle::from_root_domain(root_domain).await?)`.
-    // RAGC: Can we really call this a conversion?
-    // Would with_root_url be better? Not really I think, because with is for more details
-    // Where are this is with.. less? (or rather with other ones)
-    pub async fn from_root_url(root_url: &str) -> ChorusResult<Instance> {
-=======
     ///
     /// Shorthand for `Instance::from_url_bundle(UrlBundle::from_root_domain(root_domain).await?)`.
     pub async fn new(root_url: &str) -> ChorusResult<Instance> {
->>>>>>> 319748c0
         let urls = UrlBundle::from_root_url(root_url).await?;
         Instance::from_url_bundle(urls).await
     }
@@ -201,7 +193,6 @@
     }
 }
 
-<<<<<<< HEAD
 impl std::hash::Hash for ChorusUser {
     fn hash<H: std::hash::Hasher>(&self, state: &mut H) {
         self.token.hash(state);
@@ -233,8 +224,6 @@
     }
 }
 
-=======
->>>>>>> 319748c0
 impl ChorusUser {
     pub fn token(&self) -> String {
         self.token.clone()
