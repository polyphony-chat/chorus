<<<<<<< HEAD
use futures_util::stream::{SplitSink, SplitStream};
use futures_util::SinkExt;
use futures_util::StreamExt;
use log::{debug, info, trace, warn};
use native_tls::TlsConnector;
use serde_json::json;
use std::sync::Arc;
use std::time::Duration;
use tokio::net::TcpStream;
use tokio::sync::mpsc::Sender;
use tokio::sync::Mutex;
use tokio::task::JoinHandle;
use tokio::time::Instant;
use tokio::time::{self, sleep_until};
use tokio_tungstenite::MaybeTlsStream;
use tokio_tungstenite::{connect_async_tls_with_config, Connector, WebSocketStream};

use crate::errors::VoiceGatewayError;
use crate::gateway::{GatewayEvent, HEARTBEAT_ACK_TIMEOUT};
use crate::types::{
    self, SelectProtocol, Speaking, VoiceGatewayReceivePayload, VoiceGatewaySendPayload,
    VoiceIdentify, WebSocketEvent, VOICE_BACKEND_VERSION, VOICE_HEARTBEAT, VOICE_HEARTBEAT_ACK,
    VOICE_HELLO, VOICE_IDENTIFY, VOICE_READY, VOICE_RESUME, VOICE_SELECT_PROTOCOL,
    VOICE_SESSION_DESCRIPTION, VOICE_SPEAKING,
};

/// Represents a messsage received from the webrtc socket. This will be either a [GatewayReceivePayload], containing webrtc events, or a [WebrtcError].
/// This struct is used internally when handling messages.
#[derive(Clone, Debug)]
pub struct VoiceGatewayMesssage {
    /// The message we received from the server
    message: tokio_tungstenite::tungstenite::Message,
}

impl VoiceGatewayMesssage {
    /// Creates self from a tungstenite message
    pub fn from_tungstenite_message(message: tokio_tungstenite::tungstenite::Message) -> Self {
        Self { message }
    }

    /// Parses the message as an error;
    /// Returns the error if succesfully parsed, None if the message isn't an error
    pub fn error(&self) -> Option<VoiceGatewayError> {
        let content = self.message.to_string();

        // Some error strings have dots on the end, which we don't care about
        let processed_content = content.to_lowercase().replace('.', "");

        match processed_content.as_str() {
            "unknown opcode" | "4001" => Some(VoiceGatewayError::UnknownOpcodeError),
            "decode error" | "failed to decode payload" | "4002" => {
                Some(VoiceGatewayError::FailedToDecodePayloadError)
            }
            "not authenticated" | "4003" => Some(VoiceGatewayError::NotAuthenticatedError),
            "authentication failed" | "4004" => Some(VoiceGatewayError::AuthenticationFailedError),
            "already authenticated" | "4005" => Some(VoiceGatewayError::AlreadyAuthenticatedError),
            "session no longer valid" | "4006" => {
                Some(VoiceGatewayError::SessionNoLongerValidError)
            }
            "session timeout" | "4009" => Some(VoiceGatewayError::SessionTimeoutError),
            "server not found" | "4011" => Some(VoiceGatewayError::ServerNotFoundError),
            "unknown protocol" | "4012" => Some(VoiceGatewayError::UnknownProtocolError),
            "disconnected" | "4014" => Some(VoiceGatewayError::DisconnectedError),
            "voice server crashed" | "4015" => Some(VoiceGatewayError::VoiceServerCrashedError),
            "unknown encryption mode" | "4016" => {
                Some(VoiceGatewayError::UnknownEncryptionModeError)
            }
            _ => None,
        }
    }

    /// Returns whether or not the message is an error
    pub fn is_error(&self) -> bool {
        self.error().is_some()
    }

    /// Parses the message as a payload;
    /// Returns a result of deserializing
    pub fn payload(&self) -> Result<VoiceGatewayReceivePayload, serde_json::Error> {
        return serde_json::from_str(self.message.to_text().unwrap());
    }

    /// Returns whether or not the message is a payload
    pub fn is_payload(&self) -> bool {
        // close messages are never payloads, payloads are only text messages
        if self.message.is_close() | !self.message.is_text() {
            return false;
        }

        return self.payload().is_ok();
    }

    /// Returns whether or not the message is empty
    pub fn is_empty(&self) -> bool {
        self.message.is_empty()
    }
}

/// Represents a handle to a Voice Gateway connection.
/// Using this handle you can send Gateway Events directly.
#[derive(Debug)]
pub struct VoiceGatewayHandle {
    pub url: String,
    pub events: Arc<Mutex<voice_events::VoiceEvents>>,
    pub websocket_send: Arc<
        Mutex<
            SplitSink<
                WebSocketStream<MaybeTlsStream<TcpStream>>,
                tokio_tungstenite::tungstenite::Message,
            >,
        >,
    >,
    pub handle: JoinHandle<()>,
    /// Tells gateway tasks to close
    kill_send: tokio::sync::broadcast::Sender<()>,
}

impl VoiceGatewayHandle {
    /// Sends json to the gateway with an opcode
    async fn send_json(&self, op_code: u8, to_send: serde_json::Value) {
        let gateway_payload = VoiceGatewaySendPayload {
            op_code,
            data: to_send,
        };

        let payload_json = serde_json::to_string(&gateway_payload).unwrap();

        let message = tokio_tungstenite::tungstenite::Message::text(payload_json);

        self.websocket_send
            .lock()
            .await
            .send(message)
            .await
            .unwrap();
    }

    /// Sends a voice identify event to the gateway
    pub async fn send_identify(&self, to_send: VoiceIdentify) {
        let to_send_value = serde_json::to_value(&to_send).unwrap();

        trace!("VGW: Sending Identify..");

        self.send_json(VOICE_IDENTIFY, to_send_value).await;
    }

    /// Sends a select protocol event to the gateway
    pub async fn send_select_protocol(&self, to_send: SelectProtocol) {
        let to_send_value = serde_json::to_value(&to_send).unwrap();

        trace!("VGW: Sending Select Protocol");

        self.send_json(VOICE_SELECT_PROTOCOL, to_send_value).await;
    }

    /// Sends a speaking event to the gateway
    pub async fn send_speaking(&self, to_send: Speaking) {
        let to_send_value = serde_json::to_value(&to_send).unwrap();

        trace!("VGW: Sending Speaking");

        self.send_json(VOICE_SPEAKING, to_send_value).await;
    }

    /// Sends a voice backend version request to the gateway
    pub async fn send_voice_backend_version_request(&self) {
        let data_empty_object = json!("{}");

        trace!("VGW: Requesting voice backend version");

        self.send_json(VOICE_BACKEND_VERSION, data_empty_object)
            .await;
    }

    /// Closes the websocket connection and stops all gateway tasks;
    ///
    /// Esentially pulls the plug on the voice gateway, leaving it possible to resume;
    pub async fn close(&self) {
        self.kill_send.send(()).unwrap();
        self.websocket_send.lock().await.close().await.unwrap();
    }
}
pub struct VoiceGateway {
    events: Arc<Mutex<voice_events::VoiceEvents>>,
    heartbeat_handler: VoiceHeartbeatHandler,
    websocket_send: Arc<
        Mutex<
            SplitSink<
                WebSocketStream<MaybeTlsStream<TcpStream>>,
                tokio_tungstenite::tungstenite::Message,
            >,
        >,
    >,
    websocket_receive: SplitStream<WebSocketStream<MaybeTlsStream<TcpStream>>>,
    kill_send: tokio::sync::broadcast::Sender<()>,
}

impl VoiceGateway {
    #[allow(clippy::new_ret_no_self)]
    pub async fn new(websocket_url: String) -> Result<VoiceGatewayHandle, VoiceGatewayError> {
        // Append the needed things to the websocket url
        let processed_url = format!("wss://{}?v=4", websocket_url);

        let (websocket_stream, _) = match connect_async_tls_with_config(
            &processed_url,
            None,
            false,
            Some(Connector::NativeTls(
                TlsConnector::builder().build().unwrap(),
            )),
        )
        .await
        {
            Ok(websocket_stream) => websocket_stream,
            Err(e) => {
                return Err(VoiceGatewayError::CannotConnect {
                    error: e.to_string(),
                })
            }
        };

        let (websocket_send, mut websocket_receive) = websocket_stream.split();

        let shared_websocket_send = Arc::new(Mutex::new(websocket_send));

        // Create a shared broadcast channel for killing all gateway tasks
        let (kill_send, mut _kill_receive) = tokio::sync::broadcast::channel::<()>(16);

        // Wait for the first hello and then spawn both tasks so we avoid nested tasks
        // This automatically spawns the heartbeat task, but from the main thread
        let msg = websocket_receive.next().await.unwrap().unwrap();
        let gateway_payload: VoiceGatewayReceivePayload =
            serde_json::from_str(msg.to_text().unwrap()).unwrap();

        if gateway_payload.op_code != VOICE_HELLO {
            return Err(VoiceGatewayError::NonHelloOnInitiate {
                opcode: gateway_payload.op_code,
            });
        }

        info!("VGW: Received Hello");

        // The hello data is the same on voice and normal gateway
        let gateway_hello: types::HelloData =
            serde_json::from_str(gateway_payload.data.get()).unwrap();

        let voice_events = voice_events::VoiceEvents::default();
        let shared_events = Arc::new(Mutex::new(voice_events));

        let mut gateway = VoiceGateway {
            events: shared_events.clone(),
            heartbeat_handler: VoiceHeartbeatHandler::new(
                Duration::from_millis(gateway_hello.heartbeat_interval),
                1, // to:do actually compute nonce
                shared_websocket_send.clone(),
                kill_send.subscribe(),
            ),
            websocket_send: shared_websocket_send.clone(),
            websocket_receive,
            kill_send: kill_send.clone(),
        };

        // Now we can continuously check for messages in a different task, since we aren't going to receive another hello
        let handle: JoinHandle<()> = tokio::spawn(async move {
            gateway.gateway_listen_task().await;
        });

        Ok(VoiceGatewayHandle {
            url: websocket_url.clone(),
            events: shared_events,
            websocket_send: shared_websocket_send.clone(),
            handle,
            kill_send: kill_send.clone(),
        })
    }

    /// The main gateway listener task;
    ///
    /// Can only be stopped by closing the websocket, cannot be made to listen for kill
    pub async fn gateway_listen_task(&mut self) {
        loop {
            let msg = self.websocket_receive.next().await;

            if let Some(Ok(message)) = msg {
                self.handle_message(VoiceGatewayMesssage::from_tungstenite_message(message))
                    .await;
                continue;
            }

            // We couldn't receive the next message or it was an error, something is wrong with the websocket, close
            warn!("VGW: Websocket is broken, stopping gateway");
            break;
        }
    }

    /// Closes the websocket connection and stops all tasks
    async fn close(&mut self) {
        self.kill_send.send(()).unwrap();
        self.websocket_send.lock().await.close().await.unwrap();
    }

    /// Deserializes and updates a dispatched event, when we already know its type;
    /// (Called for every event in handle_message)
    async fn handle_event<'a, T: WebSocketEvent + serde::Deserialize<'a>>(
        data: &'a str,
        event: &mut GatewayEvent<T>,
    ) -> Result<(), serde_json::Error> {
        let data_deserialize_result: Result<T, serde_json::Error> = serde_json::from_str(data);

        if data_deserialize_result.is_err() {
            return Err(data_deserialize_result.err().unwrap());
        }

        event.notify(data_deserialize_result.unwrap()).await;
        Ok(())
    }

    /// This handles a message as a websocket event and updates its events along with the events' observers
    pub async fn handle_message(&mut self, msg: VoiceGatewayMesssage) {
        if msg.is_empty() {
            return;
        }

        if !msg.is_error() && !msg.is_payload() {
            warn!(
                "Message unrecognised: {:?}, please open an issue on the chorus github",
                msg.message.to_string()
            );
            return;
        }

        // To:do: handle errors in a good way, maybe observers like events?
        if msg.is_error() {
            warn!("VGW: Received error, connection will close..");

            let _error = msg.error();

            self.close().await;
            return;
        }

        let gateway_payload = msg.payload().unwrap();

        match gateway_payload.op_code {
            VOICE_READY => {
                let event = &mut self.events.lock().await.voice_ready;
                let result = VoiceGateway::handle_event(gateway_payload.data.get(), event).await;
                if result.is_err() {
                    warn!("Failed to parse VOICE_READY ({})", result.err().unwrap());
                    return;
                }
            }
            VOICE_SESSION_DESCRIPTION => {
                let event = &mut self.events.lock().await.session_description;
                let result = VoiceGateway::handle_event(gateway_payload.data.get(), event).await;
                if result.is_err() {
                    warn!(
                        "Failed to parse VOICE_SELECT_PROTOCOL ({})",
                        result.err().unwrap()
                    );
                    return;
                }
            }
            // We received a heartbeat from the server
            // "Discord may send the app a Heartbeat (opcode 1) event, in which case the app should send a Heartbeat event immediately."
            VOICE_HEARTBEAT => {
                trace!("VGW: Received Heartbeat // Heartbeat Request");

                // Tell the heartbeat handler it should send a heartbeat right away
                let heartbeat_communication = VoiceHeartbeatThreadCommunication {
                    updated_nonce: None,
                    op_code: Some(VOICE_HEARTBEAT),
                };

                self.heartbeat_handler
                    .send
                    .send(heartbeat_communication)
                    .await
                    .unwrap();
            }
            VOICE_HEARTBEAT_ACK => {
                debug!("VGW: Received Heartbeat ACK");

                // Tell the heartbeat handler we received an ack

                let heartbeat_communication = VoiceHeartbeatThreadCommunication {
                    updated_nonce: None,
                    op_code: Some(VOICE_HEARTBEAT_ACK),
                };

                self.heartbeat_handler
                    .send
                    .send(heartbeat_communication)
                    .await
                    .unwrap();
            }
            VOICE_IDENTIFY | VOICE_SELECT_PROTOCOL | VOICE_RESUME => {
                let error = VoiceGatewayError::UnexpectedOpcodeReceived {
                    opcode: gateway_payload.op_code,
                };
                Err::<(), VoiceGatewayError>(error).unwrap();
            }
            _ => {
                warn!("Received unrecognized voice gateway op code ({})! Please open an issue on the chorus github so we can implement it", gateway_payload.op_code);
            }
        }
    }
}

/// Handles sending heartbeats to the voice gateway in another thread
#[allow(dead_code)] // FIXME: Remove this, once all fields of VoiceHeartbeatHandler are used
struct VoiceHeartbeatHandler {
    /// The heartbeat interval in milliseconds
    pub heartbeat_interval: Duration,
    /// The send channel for the heartbeat thread
    pub send: Sender<VoiceHeartbeatThreadCommunication>,
    /// The handle of the thread
    handle: JoinHandle<()>,
}

impl VoiceHeartbeatHandler {
    pub fn new(
        heartbeat_interval: Duration,
        starting_nonce: u64,
        websocket_tx: Arc<
            Mutex<
                SplitSink<
                    WebSocketStream<MaybeTlsStream<TcpStream>>,
                    tokio_tungstenite::tungstenite::Message,
                >,
            >,
        >,
        kill_rc: tokio::sync::broadcast::Receiver<()>,
    ) -> Self {
        let (send, receive) = tokio::sync::mpsc::channel(32);
        let kill_receive = kill_rc.resubscribe();

        let handle: JoinHandle<()> = tokio::spawn(async move {
            Self::heartbeat_task(
                websocket_tx,
                heartbeat_interval,
                starting_nonce,
                receive,
                kill_receive,
            )
            .await;
        });

        Self {
            heartbeat_interval,
            send,
            handle,
        }
    }

    /// The main heartbeat task;
    ///
    /// Can be killed by the kill broadcast;
    /// If the websocket is closed, will die out next time it tries to send a heartbeat;
    pub async fn heartbeat_task(
        websocket_tx: Arc<
            Mutex<
                SplitSink<
                    WebSocketStream<MaybeTlsStream<TcpStream>>,
                    tokio_tungstenite::tungstenite::Message,
                >,
            >,
        >,
        heartbeat_interval: Duration,
        starting_nonce: u64,
        mut receive: tokio::sync::mpsc::Receiver<VoiceHeartbeatThreadCommunication>,
        mut kill_receive: tokio::sync::broadcast::Receiver<()>,
    ) {
        let mut last_heartbeat_timestamp: Instant = time::Instant::now();
        let mut last_heartbeat_acknowledged = true;
        let mut nonce: u64 = starting_nonce;

        loop {
            if kill_receive.try_recv().is_ok() {
                trace!("VGW: Closing heartbeat task");
                break;
            }

            let timeout = if last_heartbeat_acknowledged {
                heartbeat_interval
            } else {
                // If the server hasn't acknowledged our heartbeat we should resend it
                Duration::from_millis(HEARTBEAT_ACK_TIMEOUT)
            };

            let mut should_send = false;

            tokio::select! {
                () = sleep_until(last_heartbeat_timestamp + timeout) => {
                    should_send = true;
                }


                Some(communication) = receive.recv() => {

                    // If we received a nonce update, use that nonce now
                if communication.updated_nonce.is_some() {
                    nonce = communication.updated_nonce.unwrap();
                }

                    if let Some(op_code) = communication.op_code {
                        match op_code {
                            VOICE_HEARTBEAT => {
                                // As per the api docs, if the server sends us a Heartbeat, that means we need to respond with a heartbeat immediately
                                should_send = true;
                            }
                            VOICE_HEARTBEAT_ACK => {
                                // The server received our heartbeat
                                last_heartbeat_acknowledged = true;
                            }
                            _ => {}
                        }
                    }
                }
            }

            if should_send {
                trace!("VGW: Sending Heartbeat..");

                let heartbeat = VoiceGatewaySendPayload {
                    op_code: VOICE_HEARTBEAT,
                    data: nonce.into(),
                };

                let heartbeat_json = serde_json::to_string(&heartbeat).unwrap();

                let msg = tokio_tungstenite::tungstenite::Message::text(heartbeat_json);

                let send_result = websocket_tx.lock().await.send(msg).await;
                if send_result.is_err() {
                    // We couldn't send, the websocket is broken
                    warn!("VGW: Couldnt send heartbeat, websocket seems broken");
                    break;
                }

                last_heartbeat_timestamp = time::Instant::now();
                last_heartbeat_acknowledged = false;
            }
        }
    }
}

/// Used for communications between the voice heartbeat and voice gateway thread.
/// Either signifies a nonce update, a heartbeat ACK or a Heartbeat request by the server
#[derive(Clone, Copy, Debug)]
struct VoiceHeartbeatThreadCommunication {
    /// The opcode for the communication we received, if relevant
    op_code: Option<u8>,
    /// The new nonce to use, if any
    updated_nonce: Option<u64>,
}

mod voice_events {
    use crate::types::{SessionDescription, VoiceReady};

    use super::*;

    #[derive(Default, Debug)]
    pub struct VoiceEvents {
        pub voice_ready: GatewayEvent<VoiceReady>,
        pub session_description: GatewayEvent<SessionDescription>,
    }
}
=======
//! Where the voice chat implementation will be, once it's finished.
//! For development on voice, see the feature/voice branch.
>>>>>>> 3fc0a7dd
<|MERGE_RESOLUTION|>--- conflicted
+++ resolved
@@ -1,4 +1,3 @@
-<<<<<<< HEAD
 use futures_util::stream::{SplitSink, SplitStream};
 use futures_util::SinkExt;
 use futures_util::StreamExt;
@@ -48,24 +47,20 @@
         let processed_content = content.to_lowercase().replace('.', "");
 
         match processed_content.as_str() {
-            "unknown opcode" | "4001" => Some(VoiceGatewayError::UnknownOpcodeError),
+            "unknown opcode" | "4001" => Some(VoiceGatewayError::UnknownOpcode),
             "decode error" | "failed to decode payload" | "4002" => {
-                Some(VoiceGatewayError::FailedToDecodePayloadError)
-            }
-            "not authenticated" | "4003" => Some(VoiceGatewayError::NotAuthenticatedError),
-            "authentication failed" | "4004" => Some(VoiceGatewayError::AuthenticationFailedError),
-            "already authenticated" | "4005" => Some(VoiceGatewayError::AlreadyAuthenticatedError),
-            "session no longer valid" | "4006" => {
-                Some(VoiceGatewayError::SessionNoLongerValidError)
-            }
-            "session timeout" | "4009" => Some(VoiceGatewayError::SessionTimeoutError),
-            "server not found" | "4011" => Some(VoiceGatewayError::ServerNotFoundError),
-            "unknown protocol" | "4012" => Some(VoiceGatewayError::UnknownProtocolError),
-            "disconnected" | "4014" => Some(VoiceGatewayError::DisconnectedError),
-            "voice server crashed" | "4015" => Some(VoiceGatewayError::VoiceServerCrashedError),
-            "unknown encryption mode" | "4016" => {
-                Some(VoiceGatewayError::UnknownEncryptionModeError)
-            }
+                Some(VoiceGatewayError::FailedToDecodePayload)
+            }
+            "not authenticated" | "4003" => Some(VoiceGatewayError::NotAuthenticated),
+            "authentication failed" | "4004" => Some(VoiceGatewayError::AuthenticationFailed),
+            "already authenticated" | "4005" => Some(VoiceGatewayError::AlreadyAuthenticated),
+            "session no longer valid" | "4006" => Some(VoiceGatewayError::SessionNoLongerValid),
+            "session timeout" | "4009" => Some(VoiceGatewayError::SessionTimeout),
+            "server not found" | "4011" => Some(VoiceGatewayError::ServerNotFound),
+            "unknown protocol" | "4012" => Some(VoiceGatewayError::UnknownProtocol),
+            "disconnected" | "4014" => Some(VoiceGatewayError::Disconnected),
+            "voice server crashed" | "4015" => Some(VoiceGatewayError::VoiceServerCrashed),
+            "unknown encryption mode" | "4016" => Some(VoiceGatewayError::UnknownEncryptionMode),
             _ => None,
         }
     }
@@ -181,6 +176,8 @@
         self.websocket_send.lock().await.close().await.unwrap();
     }
 }
+
+#[derive(Debug)]
 pub struct VoiceGateway {
     events: Arc<Mutex<voice_events::VoiceEvents>>,
     heartbeat_handler: VoiceHeartbeatHandler,
@@ -410,6 +407,7 @@
 
 /// Handles sending heartbeats to the voice gateway in another thread
 #[allow(dead_code)] // FIXME: Remove this, once all fields of VoiceHeartbeatHandler are used
+#[derive(Debug)]
 struct VoiceHeartbeatHandler {
     /// The heartbeat interval in milliseconds
     pub heartbeat_interval: Duration,
@@ -566,8 +564,4 @@
         pub voice_ready: GatewayEvent<VoiceReady>,
         pub session_description: GatewayEvent<SessionDescription>,
     }
-}
-=======
-//! Where the voice chat implementation will be, once it's finished.
-//! For development on voice, see the feature/voice branch.
->>>>>>> 3fc0a7dd
+}