//! Contains all the errors that can be returned by the library.
use custom_error::custom_error;

use crate::types::WebSocketEvent;

custom_error! {
    #[derive(PartialEq, Eq, Clone, Hash)]
    pub RegistrationError
    Consent = "Consent must be 'true' to register.",
}

pub type ChorusResult<T> = std::result::Result<T, ChorusError>;

custom_error! {
    #[derive(Clone, Hash, PartialEq, Eq)]
    pub ChorusError
    /// Server did not respond.
    NoResponse = "Did not receive a response from the Server.",
    /// Reqwest returned an Error instead of a Response object.
    RequestFailed{url:String, error: String} = "An error occured while trying to GET from {url}: {error}",
    /// Response received, however, it was not of the successful responses type. Used when no other, special case applies.
    ReceivedErrorCode{error_code: u16, error: String} = "Received the following error code while requesting from the route: {error_code}",
    /// Used when there is likely something wrong with the instance, the request was directed to.
    CantGetInformation{error:String} = "Something seems to be wrong with the instance. Cannot get information about the instance: {error}",
    /// The requests form body was malformed/invalid.
    InvalidFormBody{error_type: String, error:String} = "The server responded with: {error_type}: {error}",
    /// The request has not been processed by the server due to a relevant rate limit bucket being exhausted.
    RateLimited{bucket:String} = "Ratelimited on Bucket {bucket}",
    /// The multipart form could not be created.
    MultipartCreation{error: String} = "Got an error whilst creating the form: {error}",
    /// The regular form could not be created.
    FormCreation{error: String} = "Got an error whilst creating the form: {error}",
    /// The token is invalid.
    TokenExpired = "Token expired, invalid or not found.",
    /// No permission
    NoPermission = "You do not have the permissions needed to perform this action.",
    /// Resource not found
    NotFound{error: String} = "The provided resource hasn't been found: {error}",
    /// Used when you, for example, try to change your spacebar account password without providing your old password for verification.
    PasswordRequired = "You need to provide your current password to authenticate for this action.",
    /// Malformed or unexpected response.
    InvalidResponse{error: String} = "The response is malformed and cannot be processed. Error: {error}",
    /// Invalid, insufficient or too many arguments provided.
    InvalidArguments{error: String} = "Invalid arguments were provided. Error: {error}"
}

custom_error! {
    #[derive(PartialEq, Eq)]
    pub ObserverError
    AlreadySubscribed = "Each event can only be subscribed to once."
}

custom_error! {
    /// For errors we receive from the gateway, see https://discord-userdoccers.vercel.app/topics/opcodes-and-status-codes#gateway-close-event-codes;
    ///
    /// Supposed to be sent as numbers, though they are sent as string most of the time?
    ///
    /// Also includes errors when initiating a connection and unexpected opcodes
<<<<<<< HEAD
    #[derive(Clone, PartialEq, Eq)]
=======
    #[derive(PartialEq, Eq, Default, Clone)]
>>>>>>> 3fc0a7dd
    pub GatewayError
    // Errors we have received from the gateway
    #[default]
    Unknown = "We're not sure what went wrong. Try reconnecting?",
    UnknownOpcode = "You sent an invalid Gateway opcode or an invalid payload for an opcode",
    Decode = "Gateway server couldn't decode payload",
    NotAuthenticated = "You sent a payload prior to identifying",
    AuthenticationFailed = "The account token sent with your identify payload is invalid",
    AlreadyAuthenticated = "You've already identified, no need to reauthenticate",
    InvalidSequenceNumber = "The sequence number sent when resuming the session was invalid. Reconnect and start a new session",
    RateLimited = "You are being rate limited!",
    SessionTimedOut = "Your session timed out. Reconnect and start a new one",
    InvalidShard = "You sent us an invalid shard when identifying",
    ShardingRequired = "The session would have handled too many guilds - you are required to shard your connection in order to connect",
    InvalidAPIVersion = "You sent an invalid Gateway version",
    InvalidIntents = "You sent an invalid intent",
    DisallowedIntents = "You sent a disallowed intent. You may have tried to specify an intent that you have not enabled or are not approved for",

    // Errors when initiating a gateway connection
    CannotConnect{error: String} = "Cannot connect due to a tungstenite error: {error}",
    NonHelloOnInitiate{opcode: u8} = "Received non hello on initial gateway connection ({opcode}), something is definitely wrong",

    // Other misc errors
    UnexpectedOpcodeReceived{opcode: u8} = "Received an opcode we weren't expecting to receive: {opcode}",
}

<<<<<<< HEAD
custom_error! {
    // Like GatewayError for webrtc errors
    // See https://discord.com/developers/docs/topics/opcodes-and-status-codes#voice;
    // Also supposed to be sent by numbers, but discord is asdfghgfjkkjldf when it comes to their errors
    #[derive(Clone, PartialEq, Eq)]
    pub VoiceGatewayError
    // Errors we receive
    UnknownOpcodeError = "You sent an invalid opcode",
    FailedToDecodePayloadError = "You sent an invalid payload in your identifying to the (Webrtc) Gateway",
    NotAuthenticatedError = "You sent a payload before identifying with the (Webrtc) Gateway",
    AuthenticationFailedError = "The token you sent in your identify payload is incorrect",
    AlreadyAuthenticatedError = "You sent more than one identify payload",
    SessionNoLongerValidError = "Your session is no longer valid",
    SessionTimeoutError = "Your session has timed out",
    ServerNotFoundError = "We can't find the server you're trying to connect to",
    UnknownProtocolError = "We didn't recognize the protocol you sent",
    DisconnectedError = "Channel was deleted, you were kicked, voice server changed, or the main gateway session was dropped. Should not reconnect.",
    VoiceServerCrashedError = "The server crashed, try resuming",
    UnknownEncryptionModeError = "Server failed to decrypt data",

    // Errors when initiating a gateway connection
    CannotConnect{error: String} = "Cannot connect due to a tungstenite error: {error}",
    NonHelloOnInitiate{opcode: u8} = "Received non hello on initial gateway connection ({opcode}), something is definitely wrong",

    // Other misc errors
    UnexpectedOpcodeReceived{opcode: u8} = "Received an opcode we weren't expecting to receive: {opcode}",
}
=======
impl WebSocketEvent for GatewayError {}
>>>>>>> 3fc0a7dd
<|MERGE_RESOLUTION|>--- conflicted
+++ resolved
@@ -56,11 +56,7 @@
     /// Supposed to be sent as numbers, though they are sent as string most of the time?
     ///
     /// Also includes errors when initiating a connection and unexpected opcodes
-<<<<<<< HEAD
-    #[derive(Clone, PartialEq, Eq)]
-=======
     #[derive(PartialEq, Eq, Default, Clone)]
->>>>>>> 3fc0a7dd
     pub GatewayError
     // Errors we have received from the gateway
     #[default]
@@ -87,26 +83,29 @@
     UnexpectedOpcodeReceived{opcode: u8} = "Received an opcode we weren't expecting to receive: {opcode}",
 }
 
-<<<<<<< HEAD
+impl WebSocketEvent for GatewayError {}
+
 custom_error! {
-    // Like GatewayError for webrtc errors
-    // See https://discord.com/developers/docs/topics/opcodes-and-status-codes#voice;
-    // Also supposed to be sent by numbers, but discord is asdfghgfjkkjldf when it comes to their errors
+    /// Voice Gateway errors
+    ///
+    /// Similar to [GatewayError].
+    ///
+    /// See https://discord.com/developers/docs/topics/opcodes-and-status-codes#voice;
     #[derive(Clone, PartialEq, Eq)]
     pub VoiceGatewayError
     // Errors we receive
-    UnknownOpcodeError = "You sent an invalid opcode",
-    FailedToDecodePayloadError = "You sent an invalid payload in your identifying to the (Webrtc) Gateway",
-    NotAuthenticatedError = "You sent a payload before identifying with the (Webrtc) Gateway",
-    AuthenticationFailedError = "The token you sent in your identify payload is incorrect",
-    AlreadyAuthenticatedError = "You sent more than one identify payload",
-    SessionNoLongerValidError = "Your session is no longer valid",
-    SessionTimeoutError = "Your session has timed out",
-    ServerNotFoundError = "We can't find the server you're trying to connect to",
-    UnknownProtocolError = "We didn't recognize the protocol you sent",
-    DisconnectedError = "Channel was deleted, you were kicked, voice server changed, or the main gateway session was dropped. Should not reconnect.",
-    VoiceServerCrashedError = "The server crashed, try resuming",
-    UnknownEncryptionModeError = "Server failed to decrypt data",
+    UnknownOpcode = "You sent an invalid opcode",
+    FailedToDecodePayload = "You sent an invalid payload in your identifying to the (Webrtc) Gateway",
+    NotAuthenticated = "You sent a payload before identifying with the (Webrtc) Gateway",
+    AuthenticationFailed = "The token you sent in your identify payload is incorrect",
+    AlreadyAuthenticated = "You sent more than one identify payload",
+    SessionNoLongerValid = "Your session is no longer valid",
+    SessionTimeout = "Your session has timed out",
+    ServerNotFound = "We can't find the server you're trying to connect to",
+    UnknownProtocol = "We didn't recognize the protocol you sent",
+    Disconnected = "Channel was deleted, you were kicked, voice server changed, or the main gateway session was dropped. Should not reconnect.",
+    VoiceServerCrashed = "The server crashed, try resuming",
+    UnknownEncryptionMode = "Server failed to decrypt data",
 
     // Errors when initiating a gateway connection
     CannotConnect{error: String} = "Cannot connect due to a tungstenite error: {error}",
@@ -114,7 +113,4 @@
 
     // Other misc errors
     UnexpectedOpcodeReceived{opcode: u8} = "Received an opcode we weren't expecting to receive: {opcode}",
-}
-=======
-impl WebSocketEvent for GatewayError {}
->>>>>>> 3fc0a7dd
+}