--- conflicted
+++ resolved
@@ -5,14 +5,7 @@
 /// Represents a messsage received from the gateway. This will be either a [types::GatewayReceivePayload], containing events, or a [GatewayError].
 /// This struct is used internally when handling messages.
 #[derive(Clone, Debug)]
-<<<<<<< HEAD
-pub struct GatewayMessage {
-    /// The message we received from the server
-    pub(crate) message: tokio_tungstenite::tungstenite::Message,
-}
-=======
 pub struct GatewayMessage(pub String);
->>>>>>> 5bd8f32a
 
 impl GatewayMessage {
     /// Parses the message as an error;
