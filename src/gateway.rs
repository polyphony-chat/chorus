--- conflicted
+++ resolved
@@ -17,6 +17,7 @@
 use tokio::time::Instant;
 use tokio_tungstenite::MaybeTlsStream;
 use tokio_tungstenite::{connect_async_tls_with_config, Connector, WebSocketStream};
+use tokio_tungstenite::{connect_async_tls_with_config, Connector, WebSocketStream};
 
 #[derive(Debug)]
 /**
@@ -36,6 +37,14 @@
             >,
         >,
     >,
+    pub websocket_tx: Arc<
+        Mutex<
+            SplitSink<
+                WebSocketStream<MaybeTlsStream<TcpStream>>,
+                tokio_tungstenite::tungstenite::Message,
+            >,
+        >,
+    >,
 }
 
 impl GatewayHandle {
@@ -149,11 +158,7 @@
         let gateway_payload: GatewayPayload = serde_json::from_str(msg.to_text().unwrap()).unwrap();
 
         if gateway_payload.op != 10 {
-<<<<<<< HEAD
-            println!("Received non hello on gateway init, what is happening?");
-=======
             println!("Recieved non hello on gateway init, what is happening?");
->>>>>>> 493782f6
             return Err(tokio_tungstenite::tungstenite::Error::Protocol(
                 tokio_tungstenite::tungstenite::error::ProtocolError::InvalidOpcode(
                     gateway_payload.op,
