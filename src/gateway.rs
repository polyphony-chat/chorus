use crate::errors::ObserverError;
use crate::gateway::events::Events;
use crate::types;
use futures_util::stream::SplitSink;
use futures_util::SinkExt;
use futures_util::StreamExt;
use native_tls::TlsConnector;
use std::sync::Arc;
use tokio::net::TcpStream;
use tokio::sync::mpsc;
use tokio::sync::mpsc::error::TryRecvError;
use tokio::sync::mpsc::Sender;
use tokio::sync::Mutex;
use tokio::task;
use tokio::time;
use tokio::time::Instant;
use tokio_tungstenite::MaybeTlsStream;
use tokio_tungstenite::{connect_async_tls_with_config, Connector, WebSocketStream};

#[derive(Debug)]
/**
Represents a handle to a Gateway connection. A Gateway connection will create observable
[`GatewayEvents`](GatewayEvent), which you can subscribe to. Gateway events include all currently
implemented [Types] with the trait [`WebSocketEvent`]
Using this handle you can also send Gateway Events directly.
*/
pub struct GatewayHandle {
    pub url: String,
    pub events: Arc<Mutex<Events>>,
    pub websocket_tx: Arc<
        Mutex<
            SplitSink<
                WebSocketStream<MaybeTlsStream<TcpStream>>,
                tokio_tungstenite::tungstenite::Message,
            >,
        >,
    >,
}

impl GatewayHandle {
    /// Sends json to the gateway with an opcode
    async fn send_json_event(&self, op: u8, to_send: serde_json::Value) {
<<<<<<< HEAD

        let gateway_payload = GatewaySendPayload { op, d: Some(to_send), s: None };
=======
        let gateway_payload = types::GatewayPayload {
            op,
            d: Some(to_send),
            s: None,
            t: None,
        };
>>>>>>> 8d162f26

        let payload_json = serde_json::to_string(&gateway_payload).unwrap();

        let message = tokio_tungstenite::tungstenite::Message::text(payload_json);

        self.websocket_tx.lock().await.send(message).await.unwrap();
    }

    /// Sends an identify event to the gateway
    pub async fn send_identify(&self, to_send: types::GatewayIdentifyPayload) {
        let to_send_value = serde_json::to_value(&to_send).unwrap();

        println!("GW: Sending Identify..");

        self.send_json_event(2, to_send_value).await;
    }

    /// Sends a resume event to the gateway
    pub async fn send_resume(&self, to_send: types::GatewayResume) {
        let to_send_value = serde_json::to_value(&to_send).unwrap();

        println!("GW: Sending Resume..");

        self.send_json_event(6, to_send_value).await;
    }

    /// Sends an update presence event to the gateway
    pub async fn send_update_presence(&self, to_send: types::PresenceUpdate) {
        let to_send_value = serde_json::to_value(&to_send).unwrap();

        println!("GW: Sending Presence Update..");

        self.send_json_event(3, to_send_value).await;
    }

    /// Sends a Request Guild Members to the server
    pub async fn send_request_guild_members(&self, to_send: types::GatewayRequestGuildMembers) {
        let to_send_value = serde_json::to_value(&to_send).unwrap();

        println!("GW: Sending Request Guild Members..");

        self.send_json_event(8, to_send_value).await;
    }

    /// Sends a Request Guild Members to the server
    pub async fn send_update_voice_state(&self, to_send: types::GatewayVoiceStateUpdate) {
        let to_send_value = serde_json::to_value(&to_send).unwrap();

        println!("GW: Sending Voice State Update..");

        self.send_json_event(4, to_send_value).await;
    }

    /// Sends a Call Sync
    pub async fn send_call_sync(&self, to_send: CallSync) {

        let to_send_value = serde_json::to_value(&to_send).unwrap();

        println!("GW: Sending Call Sync..");

        self.send_json_event(13, to_send_value).await;
    }

    /// Sends a Lazy Request
    pub async fn send_lazy_request(&self, to_send: LazyRequest) {

        let to_send_value = serde_json::to_value(&to_send).unwrap();

        println!("GW: Sending Lazy Request..");

        self.send_json_event(14, to_send_value).await;
    }
}

pub struct Gateway {
    pub events: Arc<Mutex<Events>>,
    heartbeat_handler: Option<HeartbeatHandler>,
    pub websocket_tx: Arc<
        Mutex<
            SplitSink<
                WebSocketStream<MaybeTlsStream<TcpStream>>,
                tokio_tungstenite::tungstenite::Message,
            >,
        >,
    >,
}

impl Gateway {
    pub async fn new(
        websocket_url: String,
    ) -> Result<GatewayHandle, tokio_tungstenite::tungstenite::Error> {
        let (ws_stream, _) = match connect_async_tls_with_config(
            &websocket_url,
            None,
            false,
            Some(Connector::NativeTls(
                TlsConnector::builder().build().unwrap(),
            )),
        )
        .await
        {
            Ok(ws_stream) => ws_stream,
            Err(e) => return Err(e),
        };

        let (ws_tx, mut ws_rx) = ws_stream.split();

        let shared_tx = Arc::new(Mutex::new(ws_tx));

        let mut gateway = Gateway {
            events: Arc::new(Mutex::new(Events::default())),
            heartbeat_handler: None,
            websocket_tx: shared_tx.clone(),
        };

        let shared_events = gateway.events.clone();

        // Wait for the first hello and then spawn both tasks so we avoid nested tasks
        // This automatically spawns the heartbeat task, but from the main thread
        let msg = ws_rx.next().await.unwrap().unwrap();
<<<<<<< HEAD
        let gateway_payload: GatewayReceivePayload = serde_json::from_str(msg.to_text().unwrap()).unwrap();
=======
        let gateway_payload: types::GatewayPayload =
            serde_json::from_str(msg.to_text().unwrap()).unwrap();
>>>>>>> 8d162f26

        if gateway_payload.op != 10 {
            println!("Recieved non hello on gateway init, what is happening?");
            return Err(tokio_tungstenite::tungstenite::Error::Protocol(
                tokio_tungstenite::tungstenite::error::ProtocolError::InvalidOpcode(
                    gateway_payload.op,
                ),
            ));
        }

        println!("GW: Received Hello");

<<<<<<< HEAD
        let gateway_hello: HelloData = serde_json::from_str(gateway_payload.d.unwrap().get()).unwrap();
        gateway.heartbeat_handler = Some(HeartbeatHandler::new(gateway_hello.heartbeat_interval, shared_tx.clone()));
=======
        let gateway_hello: types::HelloData =
            serde_json::from_value(gateway_payload.d.unwrap()).unwrap();
        gateway.heartbeat_handler = Some(HeartbeatHandler::new(
            gateway_hello.heartbeat_interval,
            shared_tx.clone(),
        ));
>>>>>>> 8d162f26

        // Now we can continously check for messages in a different task, since we aren't going to receive another hello
        task::spawn(async move {
            loop {
                let msg = ws_rx.next().await;
                if msg.as_ref().is_some() {
                    let msg_unwrapped = msg.unwrap().unwrap();
                    gateway.handle_event(msg_unwrapped).await;
                };
            }
        });

        return Ok(GatewayHandle {
            url: websocket_url.clone(),
            events: shared_events,
            websocket_tx: shared_tx.clone(),
        });
    }

    /// This handles a message as a websocket event and updates its events along with the events' observers
    pub async fn handle_event(&mut self, msg: tokio_tungstenite::tungstenite::Message) {
        if msg.to_string() == String::new() {
            return;
        }

<<<<<<< HEAD
        let gateway_payload: GatewayReceivePayload = serde_json::from_str(msg.to_text().unwrap()).unwrap();
=======
        let msg_string = msg.to_string();

        let gateway_payload: types::GatewayPayload = serde_json::from_str(&msg_string).unwrap();
>>>>>>> 8d162f26

        // See https://discord.com/developers/docs/topics/opcodes-and-status-codes#gateway-gateway-opcodes
        match gateway_payload.op {
            // Dispatch
            // An event was dispatched, we need to look at the gateway event name t
            0 => {
                let gateway_payload_t = gateway_payload.clone().t.unwrap();

                println!("GW: Received {}..", gateway_payload_t);

                println!("Event data dump: {}", gateway_payload.d.clone().unwrap().get());
                
                // See https://discord.com/developers/docs/topics/gateway-events#receive-events
                // "Some" of these are uncodumented
                match gateway_payload_t.as_str() {
                    "READY" => {
<<<<<<< HEAD
                        let new_data: GatewayReady = serde_json::from_str(gateway_payload.d.unwrap().get()).unwrap();
                        self.events.lock().await.session.ready.update_data(new_data).await;
                    },
                    "READY_SUPPLEMENTAL" => {
                        let new_data: GatewayReadySupplemental = serde_json::from_str(gateway_payload.d.unwrap().get()).unwrap();
                        self.events.lock().await.session.ready_supplimental.update_data(new_data).await;
=======
                        let _data: types::GatewayReady =
                            serde_json::from_value(gateway_payload.d.unwrap()).unwrap();
>>>>>>> 8d162f26
                    }
                    "RESUMED" => {}
                    "APPLICATION_COMMAND_PERMISSIONS_UPDATE" => {}
                    "AUTO_MODERATION_RULE_CREATE" => {}
                    "AUTO_MODERATION_RULE_UPDATE" => {}
                    "AUTO_MODERATION_RULE_DELETE" => {}
                    "AUTO_MODERATION_ACTION_EXECUTION" => {}
                    "CHANNEL_CREATE" => {
<<<<<<< HEAD
                        let new_data: ChannelCreate = serde_json::from_str(gateway_payload.d.unwrap().get()).unwrap();
                        self.events.lock().await.channel.create.update_data(new_data).await;
                    }
                    "CHANNEL_UPDATE" => {
                        let new_data: ChannelUpdate = serde_json::from_str(gateway_payload.d.unwrap().get()).unwrap();
                        self.events.lock().await.channel.update.update_data(new_data).await;
=======
                        let channel: types::Channel =
                            serde_json::from_value(gateway_payload.d.unwrap()).unwrap();
                        let new_data = types::ChannelCreate { channel };
                        self.events
                            .lock()
                            .await
                            .channel
                            .create
                            .update_data(new_data)
                            .await;
                    }
                    "CHANNEL_UPDATE" => {
                        let channel: types::Channel =
                            serde_json::from_value(gateway_payload.d.unwrap()).unwrap();
                        let new_data = types::ChannelUpdate { channel };
                        self.events
                            .lock()
                            .await
                            .channel
                            .update
                            .update_data(new_data)
                            .await;
>>>>>>> 8d162f26
                    }
                    "CHANNEL_UNREAD_UPDATE" => {
                        let new_data: ChannelUnreadUpdate = serde_json::from_str(gateway_payload.d.unwrap().get()).unwrap();
                        self.events.lock().await.channel.unread_update.update_data(new_data).await;
                    }
                    "CHANNEL_DELETE" => {
<<<<<<< HEAD
                        let new_data: ChannelDelete = serde_json::from_str(gateway_payload.d.unwrap().get()).unwrap();
                        self.events.lock().await.channel.delete.update_data(new_data).await;
                    }
                    "CHANNEL_PINS_UPDATE" => {
                        let new_data: ChannelPinsUpdate = serde_json::from_str(gateway_payload.d.unwrap().get()).unwrap();
                        self.events.lock().await.channel.pins_update.update_data(new_data).await;
=======
                        let channel: types::Channel =
                            serde_json::from_value(gateway_payload.d.unwrap()).unwrap();
                        let new_data = types::ChannelDelete { channel };
                        self.events
                            .lock()
                            .await
                            .channel
                            .delete
                            .update_data(new_data)
                            .await;
                    }
                    "CHANNEL_PINS_UPDATE" => {
                        let new_data: types::ChannelPinsUpdate =
                            serde_json::from_value(gateway_payload.d.unwrap()).unwrap();
                        self.events
                            .lock()
                            .await
                            .channel
                            .pins_update
                            .update_data(new_data)
                            .await;
>>>>>>> 8d162f26
                    }
                    "CALL_CREATE" => {
                        let new_data: CallCreate = serde_json::from_str(gateway_payload.d.unwrap().get()).unwrap();
                        self.events.lock().await.call.create.update_data(new_data).await;
                    },
                    "CALL_UPDATE" => {
                        let new_data: CallUpdate = serde_json::from_str(gateway_payload.d.unwrap().get()).unwrap();
                        self.events.lock().await.call.update.update_data(new_data).await;
                    }
                    "CALL_DELETE" => {
                        let new_data: CallDelete = serde_json::from_str(gateway_payload.d.unwrap().get()).unwrap();
                        self.events.lock().await.call.delete.update_data(new_data).await;
                    }
                    "THREAD_CREATE" => {
<<<<<<< HEAD
                        let new_data: ThreadCreate =  serde_json::from_str(gateway_payload.d.unwrap().get()).unwrap();
                        self.events.lock().await.thread.create.update_data(new_data).await;
                    }
                    "THREAD_UPDATE" => {
                        let new_data: ThreadUpdate = serde_json::from_str(gateway_payload.d.unwrap().get()).unwrap();
                        self.events.lock().await.thread.update.update_data(new_data).await;
                    }
                    "THREAD_DELETE" => {
                        let new_data: ThreadDelete = serde_json::from_str(gateway_payload.d.unwrap().get()).unwrap();
                        self.events.lock().await.thread.delete.update_data(new_data).await;
                    }
                    "THREAD_LIST_SYNC" => {
                        let new_data: ThreadListSync = serde_json::from_str(gateway_payload.d.unwrap().get()).unwrap();
                        self.events.lock().await.thread.list_sync.update_data(new_data).await;
                    }
                    "THREAD_MEMBER_UPDATE" => {
                        let new_data: ThreadMemberUpdate = serde_json::from_str(gateway_payload.d.unwrap().get()).unwrap();
                        self.events.lock().await.thread.member_update.update_data(new_data).await;
                    }
                    "THREAD_MEMBERS_UPDATE" => {
                        let new_data: ThreadMembersUpdate = serde_json::from_str(gateway_payload.d.unwrap().get()).unwrap();
                        self.events.lock().await.thread.members_update.update_data(new_data).await;
                    }
                    "GUILD_CREATE" => {
                        let new_data: GuildCreate = serde_json::from_str(gateway_payload.d.unwrap().get()).unwrap();
                        self.events.lock().await.guild.create.update_data(new_data).await;
=======
                        let thread: types::Channel =
                            serde_json::from_value(gateway_payload.d.unwrap()).unwrap();
                        let new_data = types::ThreadCreate { thread };
                        self.events
                            .lock()
                            .await
                            .thread
                            .create
                            .update_data(new_data)
                            .await;
                    }
                    "THREAD_UPDATE" => {
                        let thread: types::Channel =
                            serde_json::from_value(gateway_payload.d.unwrap()).unwrap();
                        let new_data = types::ThreadUpdate { thread };
                        self.events
                            .lock()
                            .await
                            .thread
                            .update
                            .update_data(new_data)
                            .await;
                    }
                    "THREAD_DELETE" => {
                        let thread: types::Channel =
                            serde_json::from_value(gateway_payload.d.unwrap()).unwrap();
                        let new_data = types::ThreadDelete { thread };
                        self.events
                            .lock()
                            .await
                            .thread
                            .delete
                            .update_data(new_data)
                            .await;
                    }
                    "THREAD_LIST_SYNC" => {
                        let new_data: types::ThreadListSync =
                            serde_json::from_value(gateway_payload.d.unwrap()).unwrap();
                        self.events
                            .lock()
                            .await
                            .thread
                            .list_sync
                            .update_data(new_data)
                            .await;
                    }
                    "THREAD_MEMBER_UPDATE" => {
                        let new_data: types::ThreadMemberUpdate =
                            serde_json::from_value(gateway_payload.d.unwrap()).unwrap();
                        self.events
                            .lock()
                            .await
                            .thread
                            .member_update
                            .update_data(new_data)
                            .await;
                    }
                    "THREAD_MEMBERS_UPDATE" => {
                        let new_data: types::ThreadMembersUpdate =
                            serde_json::from_value(gateway_payload.d.unwrap()).unwrap();
                        self.events
                            .lock()
                            .await
                            .thread
                            .members_update
                            .update_data(new_data)
                            .await;
                    }
                    "GUILD_CREATE" => {
                        let new_data: types::GuildCreate =
                            serde_json::from_str(&msg_string).unwrap();
                        self.events
                            .lock()
                            .await
                            .guild
                            .create
                            .update_data(new_data)
                            .await;
>>>>>>> 8d162f26
                    }
                    "GUILD_UPDATE" => {
                        let new_data: GuildUpdate = serde_json::from_str(gateway_payload.d.unwrap().get()).unwrap();
                        self.events.lock().await.guild.update.update_data(new_data).await;
                    }
                    "GUILD_DELETE" => {
<<<<<<< HEAD
                        let new_data: GuildDelete = serde_json::from_str(gateway_payload.d.unwrap().get()).unwrap();
                        self.events.lock().await.guild.delete.update_data(new_data).await;
                    }
                    "GUILD_AUDIT_LOG_ENTRY_CREATE" => {
                        let new_data: GuildAuditLogEntryCreate = serde_json::from_str(gateway_payload.d.unwrap().get()).unwrap();
                        self.events.lock().await.guild.audit_log_entry_create.update_data(new_data).await;
=======
                        let _new_data: types::UnavailableGuild =
                            serde_json::from_value(gateway_payload.d.unwrap()).unwrap();
>>>>>>> 8d162f26
                    }
                    "GUILD_BAN_ADD" => {
<<<<<<< HEAD
                        let new_data: GuildBanAdd = serde_json::from_str(gateway_payload.d.unwrap().get()).unwrap();
                        self.events.lock().await.guild.ban_add.update_data(new_data).await;
                    }
                    "GUILD_BAN_REMOVE" => {
                        let new_data: GuildBanRemove = serde_json::from_str(gateway_payload.d.unwrap().get()).unwrap();
                        self.events.lock().await.guild.ban_remove.update_data(new_data).await;
                    }
                    "GUILD_EMOJIS_UPDATE" => {
                        let new_data: GuildEmojisUpdate = serde_json::from_str(gateway_payload.d.unwrap().get()).unwrap();
                        self.events.lock().await.guild.emojis_update.update_data(new_data).await;
                    }
                    "GUILD_STICKERS_UPDATE" => {
                        let new_data: GuildStickersUpdate = serde_json::from_str(gateway_payload.d.unwrap().get()).unwrap();
                        self.events.lock().await.guild.stickers_update.update_data(new_data).await;
                    }
                    "GUILD_INTEGRATIONS_UPDATE" => {
                        let new_data: GuildIntegrationsUpdate = serde_json::from_str(gateway_payload.d.unwrap().get()).unwrap();
                        self.events.lock().await.guild.integrations_update.update_data(new_data).await;
                    }
                    "GUILD_MEMBER_ADD" => {
                        let new_data: GuildMemberAdd = serde_json::from_str(gateway_payload.d.unwrap().get()).unwrap();
                        self.events.lock().await.guild.member_add.update_data(new_data).await;
                    }
                    "GUILD_MEMBER_REMOVE" => {
                        let new_data: GuildMemberRemove = serde_json::from_str(gateway_payload.d.unwrap().get()).unwrap();
                        self.events.lock().await.guild.member_remove.update_data(new_data).await;
                    }
                    "GUILD_MEMBER_UPDATE" => {
                        let new_data: GuildMemberUpdate = serde_json::from_str(gateway_payload.d.unwrap().get()).unwrap();
                        self.events.lock().await.guild.member_update.update_data(new_data).await;
                    }
                    "GUILD_MEMBERS_CHUNK" => {
                        let new_data: GuildMembersChunk = serde_json::from_str(gateway_payload.d.unwrap().get()).unwrap();
                        self.events.lock().await.guild.members_chunk.update_data(new_data).await;
                    }
                    "GUILD_ROLE_CREATE" => {
                        let new_data: GuildRoleCreate = serde_json::from_str(gateway_payload.d.unwrap().get()).unwrap();
                        self.events.lock().await.guild.role_create.update_data(new_data).await;
                    }
                    "GUILD_ROLE_UPDATE" => {
                        let new_data: GuildRoleUpdate = serde_json::from_str(gateway_payload.d.unwrap().get()).unwrap();
                        self.events.lock().await.guild.role_update.update_data(new_data).await;
                    }
                    "GUILD_ROLE_DELETE" => {
                        let new_data: GuildRoleDelete = serde_json::from_str(gateway_payload.d.unwrap().get()).unwrap();
                        self.events.lock().await.guild.role_delete.update_data(new_data).await;
                    }
=======
                        let _new_data: types::GuildBanAdd =
                            serde_json::from_value(gateway_payload.d.unwrap()).unwrap();
                    }
                    "GUILD_BAN_REMOVE" => {
                        let _new_data: types::GuildBanRemove =
                            serde_json::from_value(gateway_payload.d.unwrap()).unwrap();
                    }
                    "GUILD_EMOJIS_UPDATE" => {}
                    "GUILD_STICKERS_UPDATE" => {}
                    "GUILD_INTEGRATIONS_UPDATE" => {}
                    "GUILD_MEMBER_ADD" => {}
                    "GUILD_MEMBER_REMOVE" => {}
                    "GUILD_MEMBER_UPDATE" => {}
                    "GUILD_MEMBERS_CHUNK" => {}
                    "GUILD_ROLE_CREATE" => {}
                    "GUILD_ROLE_UPDATE" => {}
                    "GUILD_ROLE_DELETE" => {}
>>>>>>> 8d162f26
                    "GUILD_SCHEDULED_EVENT_CREATE" => {}
                    "GUILD_SCHEDULED_EVENT_UPDATE" => {}
                    "GUILD_SCHEDULED_EVENT_DELETE" => {}
                    "GUILD_SCHEDULED_EVENT_USER_ADD" => {}
                    "GUILD_SCHEDULED_EVENT_USER_REMOVE" => {}
                    "PASSIVE_UPDATE_V1" => {
                        let new_data: PassiveUpdateV1 = serde_json::from_str(gateway_payload.d.unwrap().get()).unwrap();
                        self.events.lock().await.guild.passive_update_v1.update_data(new_data).await;
                    }
                    "INTEGRATION_CREATE" => {
                        let new_data: IntegrationCreate = serde_json::from_str(gateway_payload.d.unwrap().get()).unwrap();
                        self.events.lock().await.integration.create.update_data(new_data).await;
                    }
                    "INTEGRATION_UPDATE" => {
                        let new_data: IntegrationUpdate = serde_json::from_str(gateway_payload.d.unwrap().get()).unwrap();
                        self.events.lock().await.integration.update.update_data(new_data).await;
                    }
                    "INTEGRATION_DELETE" => {
                        let new_data: IntegrationDelete = serde_json::from_str(gateway_payload.d.unwrap().get()).unwrap();
                        self.events.lock().await.integration.delete.update_data(new_data).await;
                    }
                    "INTERACTION_CREATE" => {}
                    "INVITE_CREATE" => {
                        let new_data: InviteCreate = serde_json::from_str(gateway_payload.d.unwrap().get()).unwrap();
                        self.events.lock().await.invite.create.update_data(new_data).await;
                    }
                    "INVITE_DELETE" => {
                        let new_data: InviteDelete = serde_json::from_str(gateway_payload.d.unwrap().get()).unwrap();
                        self.events.lock().await.invite.delete.update_data(new_data).await;
                    }
                    "MESSAGE_CREATE" => {
<<<<<<< HEAD
                        let new_data: MessageCreate = serde_json::from_str(gateway_payload.d.unwrap().get()).unwrap();
                        self.events.lock().await.message.create.update_data(new_data).await;
                    }
                    "MESSAGE_UPDATE" => {
                        let new_data: MessageUpdate = serde_json::from_str(gateway_payload.d.unwrap().get()).unwrap();
                        self.events.lock().await.message.update.update_data(new_data).await;
                    }
                    "MESSAGE_DELETE" => {
                        let new_data: MessageDelete = serde_json::from_str(gateway_payload.d.unwrap().get()).unwrap();
                        self.events.lock().await.message.delete.update_data(new_data).await;
                    }
                    "MESSAGE_DELETE_BULK" => {
                        let new_data: MessageDeleteBulk = serde_json::from_str(gateway_payload.d.unwrap().get()).unwrap();
                        self.events.lock().await.message.delete_bulk.update_data(new_data).await;
                    }
                    "MESSAGE_REACTION_ADD" => {
                        let new_data: MessageReactionAdd = serde_json::from_str(gateway_payload.d.unwrap().get()).unwrap();
                        self.events.lock().await.message.reaction_add.update_data(new_data).await;
                    }
                    "MESSAGE_REACTION_REMOVE" => {
                        let new_data: MessageReactionRemove = serde_json::from_str(gateway_payload.d.unwrap().get()).unwrap();
                        self.events.lock().await.message.reaction_remove.update_data(new_data).await;
                    }
                    "MESSAGE_REACTION_REMOVE_ALL" => {
                        let new_data: MessageReactionRemoveAll = serde_json::from_str(gateway_payload.d.unwrap().get()).unwrap();
                        self.events.lock().await.message.reaction_remove_all.update_data(new_data).await;
                    }
                    "MESSAGE_REACTION_REMOVE_EMOJI" => {
                        let new_data: MessageReactionRemoveEmoji= serde_json::from_str(gateway_payload.d.unwrap().get()).unwrap();
                        self.events.lock().await.message.reaction_remove_emoji.update_data(new_data).await;
                    },
                    "MESSAGE_ACK" => {
                        let new_data: MessageACK = serde_json::from_str(gateway_payload.d.unwrap().get()).unwrap();
                        self.events.lock().await.message.ack.update_data(new_data).await;
                    }
                    "PRESENCE_UPDATE" => {
                        let new_data: PresenceUpdate = serde_json::from_str(gateway_payload.d.unwrap().get()).unwrap();
                        self.events.lock().await.user.presence_update.update_data(new_data).await;
=======
                        let new_data: types::MessageCreate =
                            serde_json::from_value(gateway_payload.d.unwrap()).unwrap();
                        self.events
                            .lock()
                            .await
                            .message
                            .create
                            .update_data(new_data)
                            .await;
                    }
                    "MESSAGE_UPDATE" => {
                        let new_data: types::MessageUpdate =
                            serde_json::from_value(gateway_payload.d.unwrap()).unwrap();
                        self.events
                            .lock()
                            .await
                            .message
                            .update
                            .update_data(new_data)
                            .await;
                    }
                    "MESSAGE_DELETE" => {
                        let new_data: types::MessageDelete =
                            serde_json::from_value(gateway_payload.d.unwrap()).unwrap();
                        self.events
                            .lock()
                            .await
                            .message
                            .delete
                            .update_data(new_data)
                            .await;
                    }
                    "MESSAGE_DELETE_BULK" => {
                        let new_data: types::MessageDeleteBulk =
                            serde_json::from_value(gateway_payload.d.unwrap()).unwrap();
                        self.events
                            .lock()
                            .await
                            .message
                            .delete_bulk
                            .update_data(new_data)
                            .await;
                    }
                    "MESSAGE_REACTION_ADD" => {
                        let new_data: types::MessageReactionAdd =
                            serde_json::from_value(gateway_payload.d.unwrap()).unwrap();
                        self.events
                            .lock()
                            .await
                            .message
                            .reaction_add
                            .update_data(new_data)
                            .await;
                    }
                    "MESSAGE_REACTION_REMOVE" => {
                        let new_data: types::MessageReactionRemove =
                            serde_json::from_value(gateway_payload.d.unwrap()).unwrap();
                        self.events
                            .lock()
                            .await
                            .message
                            .reaction_remove
                            .update_data(new_data)
                            .await;
                    }
                    "MESSAGE_REACTION_REMOVE_ALL" => {
                        let new_data: types::MessageReactionRemoveAll =
                            serde_json::from_value(gateway_payload.d.unwrap()).unwrap();
                        self.events
                            .lock()
                            .await
                            .message
                            .reaction_remove_all
                            .update_data(new_data)
                            .await;
                    }
                    "MESSAGE_REACTION_REMOVE_EMOJI" => {
                        let new_data: types::MessageReactionRemoveEmoji =
                            serde_json::from_value(gateway_payload.d.unwrap()).unwrap();
                        self.events
                            .lock()
                            .await
                            .message
                            .reaction_remove_emoji
                            .update_data(new_data)
                            .await;
                    }
                    "PRESENCE_UPDATE" => {
                        let new_data: types::PresenceUpdate =
                            serde_json::from_value(gateway_payload.d.unwrap()).unwrap();
                        self.events
                            .lock()
                            .await
                            .user
                            .presence_update
                            .update_data(new_data)
                            .await;
>>>>>>> 8d162f26
                    }
                    "STAGE_INSTANCE_CREATE" => {}
                    "STAGE_INSTANCE_UPDATE" => {}
                    "STAGE_INSTANCE_DELETE" => {}
                    "SESSIONS_REPLACE" => {
                        let sessions: Vec<Session> = serde_json::from_str(gateway_payload.d.unwrap().get()).unwrap();
                        let new_data = SessionsReplace {sessions};
                        self.events.lock().await.session.replace.update_data(new_data).await;
                    }
                    "TYPING_START" => {
<<<<<<< HEAD
                        let new_data: TypingStartEvent = serde_json::from_str(gateway_payload.d.unwrap().get()).unwrap();
                        self.events.lock().await.user.typing_start_event.update_data(new_data).await;
                    }
                    "USER_UPDATE" => {
                        let new_data: UserUpdate = serde_json::from_str(gateway_payload.d.unwrap().get()).unwrap();
                        self.events.lock().await.user.update.update_data(new_data).await;
                    }
                    "VOICE_STATE_UPDATE" => {}
                    "VOICE_SERVER_UPDATE" => {}
                    "WEBHOOKS_UPDATE" => {
                        let new_data: WebhooksUpdate = serde_json::from_str(gateway_payload.d.unwrap().get()).unwrap();
                        self.events.lock().await.webhooks.update.update_data(new_data).await;
                    }
                    _ => {
                        //panic!("Invalid gateway event ({})", &gateway_payload_t)
                        println!("New gateway event ({})", &gateway_payload_t);
=======
                        let new_data: types::TypingStartEvent =
                            serde_json::from_value(gateway_payload.d.unwrap()).unwrap();
                        self.events
                            .lock()
                            .await
                            .user
                            .typing_start_event
                            .update_data(new_data)
                            .await;
                    }
                    "USER_UPDATE" => {
                        let user: types::User =
                            serde_json::from_value(gateway_payload.d.unwrap()).unwrap();
                        let new_data = types::UserUpdate { user };
                        self.events
                            .lock()
                            .await
                            .user
                            .update
                            .update_data(new_data)
                            .await;
                    }
                    "VOICE_STATE_UPDATE" => {}
                    "VOICE_SERVER_UPDATE" => {}
                    "WEBHOOKS_UPDATE" => {}
                    _ => {
                        panic!("Invalid gateway event ({})", &gateway_payload_t)
>>>>>>> 8d162f26
                    }
                }
            }
            // Heartbeat
            // We received a heartbeat from the server
            1 => {}
            // Reconnect
            7 => {
                todo!()
            }
            // Invalid Session
            9 => {
                todo!()
            }
            // Hello
            // Starts our heartbeat
            // We should have already handled this in gateway init
            10 => {
                panic!("Recieved hello when it was unexpected");
            }
            // Heartbeat ACK
            11 => {
                println!("GW: Received Heartbeat ACK");
            }
<<<<<<< HEAD
            2 | 3 | 4 | 6 | 8 => {panic!("Received Gateway op code that's meant to be sent, not received ({})", gateway_payload.op)}
            _ => {println!("Received new Gateway op code ({})", gateway_payload.op);}
=======
            2 | 3 | 4 | 6 | 8 => {
                panic!(
                    "Received Gateway op code that's meant to be sent, not received ({})",
                    gateway_payload.op
                )
            }
            _ => {
                panic!("Received Invalid Gateway op code ({})", gateway_payload.op)
            }
>>>>>>> 8d162f26
        }

        // If we have an active heartbeat thread and we received a seq number we should let it know
        if gateway_payload.s.is_some() {
            if self.heartbeat_handler.is_some() {
                let heartbeat_communication = HeartbeatThreadCommunication {
                    op: gateway_payload.op,
                    d: gateway_payload.s.unwrap(),
                };

                self.heartbeat_handler
                    .as_mut()
                    .unwrap()
                    .tx
                    .send(heartbeat_communication)
                    .await
                    .unwrap();
            }
        }
    }
}

/**
Handles sending heartbeats to the gateway in another thread
*/
struct HeartbeatHandler {
    /// The heartbeat interval in milliseconds
    heartbeat_interval: u128,
    tx: Sender<HeartbeatThreadCommunication>,
}

impl HeartbeatHandler {
    pub fn new(
        heartbeat_interval: u128,
        websocket_tx: Arc<
            Mutex<
                SplitSink<
                    WebSocketStream<MaybeTlsStream<TcpStream>>,
                    tokio_tungstenite::tungstenite::Message,
                >,
            >,
        >,
    ) -> HeartbeatHandler {
        let (tx, mut rx) = mpsc::channel(32);

        task::spawn(async move {
            let mut last_heartbeat: Instant = time::Instant::now();
            let mut last_seq_number: Option<u64> = None;

            loop {
                // If we received a seq number update, use that as the last seq number
                let hb_communication: Result<HeartbeatThreadCommunication, TryRecvError> =
                    rx.try_recv();
                if hb_communication.is_ok() {
                    last_seq_number = Some(hb_communication.unwrap().d);
                }

                if last_heartbeat.elapsed().as_millis() > heartbeat_interval {
                    println!("GW: Sending Heartbeat..");

                    let heartbeat = types::GatewayHeartbeat {
                        op: 1,
                        d: last_seq_number,
                    };

                    let heartbeat_json = serde_json::to_string(&heartbeat).unwrap();

                    let msg = tokio_tungstenite::tungstenite::Message::text(heartbeat_json);

                    websocket_tx.lock().await.send(msg).await.unwrap();

                    last_heartbeat = time::Instant::now();
                }
            }
        });

        Self {
            heartbeat_interval,
            tx,
        }
    }
}

/**
Used to communicate with the main thread.
Either signifies a sequence number update or a received heartbeat ack
*/
#[derive(Clone, Copy, Debug)]
struct HeartbeatThreadCommunication {
    /// An opcode for the communication we received
    op: u8,
    /// The sequence number we got from discord
    d: u64,
}

/**
Trait which defines the behaviour of an Observer. An Observer is an object which is subscribed to
an Observable. The Observer is notified when the Observable's data changes.
In this case, the Observable is a [`GatewayEvent`], which is a wrapper around a WebSocketEvent.
 */
pub trait Observer<T: types::WebSocketEvent>: std::fmt::Debug {
    fn update(&self, data: &T);
}

/** GatewayEvent is a wrapper around a WebSocketEvent. It is used to notify the observers of a
change in the WebSocketEvent. GatewayEvents are observable.
*/

#[derive(Default, Debug)]
pub struct GatewayEvent<T: types::WebSocketEvent> {
    observers: Vec<Arc<Mutex<dyn Observer<T> + Sync + Send>>>,
    pub event_data: T,
    pub is_observed: bool,
}

impl<T: types::WebSocketEvent> GatewayEvent<T> {
    fn new(event_data: T) -> Self {
        Self {
            is_observed: false,
            observers: Vec::new(),
            event_data,
        }
    }

    /**
    Returns true if the GatewayEvent is observed by at least one Observer.
    */
    pub fn is_observed(&self) -> bool {
        self.is_observed
    }

    /**
    Subscribes an Observer to the GatewayEvent. Returns an error if the GatewayEvent is already
    observed.
    # Errors
    Returns an error if the GatewayEvent is already observed.
    Error type: [`ObserverError::AlreadySubscribedError`]
    */
    pub fn subscribe(
        &mut self,
        observable: Arc<Mutex<dyn Observer<T> + Sync + Send>>,
    ) -> Option<ObserverError> {
        if self.is_observed {
            return Some(ObserverError::AlreadySubscribedError);
        }
        self.is_observed = true;
        self.observers.push(observable);
        None
    }

    /**
    Unsubscribes an Observer from the GatewayEvent.
    */
    pub fn unsubscribe(&mut self, observable: Arc<Mutex<dyn Observer<T> + Sync + Send>>) {
        // .retain()'s closure retains only those elements of the vector, which have a different
        // pointer value than observable.
        // The usage of the debug format to compare the generic T of observers is quite stupid, but the only thing to compare between them is T and if T == T they are the same
        // anddd there is no way to do that without using format
        self.observers
            .retain(|obs| !(format!("{:?}", obs) == format!("{:?}", &observable)));
        self.is_observed = !self.observers.is_empty();
    }

    /**
    Updates the GatewayEvent's data and notifies the observers.
    */
    async fn update_data(&mut self, new_event_data: T) {
        self.event_data = new_event_data;
        self.notify().await;
    }

    /**
    Notifies the observers of the GatewayEvent.
    */
    async fn notify(&self) {
        for observer in &self.observers {
            observer.lock().await.update(&self.event_data);
        }
    }
}

mod events {
    use super::*;
    #[derive(Default, Debug)]
    pub struct Events {
        pub session: Session,
        pub message: Message,
        pub user: User,
        pub channel: Channel,
        pub thread: Thread,
        pub guild: Guild,
<<<<<<< HEAD
        pub invite: Invite,
        pub integration: Integration,
        pub call: Call,
        pub webhooks: Webhooks,
        pub gateway_identify_payload: GatewayEvent<GatewayIdentifyPayload>,
        pub gateway_resume: GatewayEvent<GatewayResume>,
=======
        pub gateway_identify_payload: GatewayEvent<types::GatewayIdentifyPayload>,
        pub gateway_resume: GatewayEvent<types::GatewayResume>,
>>>>>>> 8d162f26
    }

    #[derive(Default, Debug)]
    pub struct Session {
        pub ready: GatewayEvent<GatewayReady>,
        pub ready_supplimental: GatewayEvent<GatewayReadySupplemental>,
        pub replace: GatewayEvent<SessionsReplace>
    }

    #[derive(Default, Debug)]
    pub struct Message {
<<<<<<< HEAD
        pub create: GatewayEvent<MessageCreate>,
        pub update: GatewayEvent<MessageUpdate>,
        pub delete: GatewayEvent<MessageDelete>,
        pub delete_bulk: GatewayEvent<MessageDeleteBulk>,
        pub reaction_add: GatewayEvent<MessageReactionAdd>,
        pub reaction_remove: GatewayEvent<MessageReactionRemove>,
        pub reaction_remove_all: GatewayEvent<MessageReactionRemoveAll>,
        pub reaction_remove_emoji: GatewayEvent<MessageReactionRemoveEmoji>,
        pub ack: GatewayEvent<MessageACK>
=======
        pub create: GatewayEvent<types::MessageCreate>,
        pub update: GatewayEvent<types::MessageUpdate>,
        pub delete: GatewayEvent<types::MessageDelete>,
        pub delete_bulk: GatewayEvent<types::MessageDeleteBulk>,
        pub reaction_add: GatewayEvent<types::MessageReactionAdd>,
        pub reaction_remove: GatewayEvent<types::MessageReactionRemove>,
        pub reaction_remove_all: GatewayEvent<types::MessageReactionRemoveAll>,
        pub reaction_remove_emoji: GatewayEvent<types::MessageReactionRemoveEmoji>,
>>>>>>> 8d162f26
    }

    #[derive(Default, Debug)]
    pub struct User {
        pub update: GatewayEvent<types::UserUpdate>,
        pub presence_update: GatewayEvent<types::PresenceUpdate>,
        pub typing_start_event: GatewayEvent<types::TypingStartEvent>,
    }

    #[derive(Default, Debug)]
    pub struct Channel {
<<<<<<< HEAD
        pub create: GatewayEvent<ChannelCreate>,
        pub update: GatewayEvent<ChannelUpdate>,
        pub unread_update: GatewayEvent<ChannelUnreadUpdate>,
        pub delete: GatewayEvent<ChannelDelete>,
        pub pins_update: GatewayEvent<ChannelPinsUpdate>
=======
        pub create: GatewayEvent<types::ChannelCreate>,
        pub update: GatewayEvent<types::ChannelUpdate>,
        pub delete: GatewayEvent<types::ChannelDelete>,
        pub pins_update: GatewayEvent<types::ChannelPinsUpdate>,
>>>>>>> 8d162f26
    }

    #[derive(Default, Debug)]
    pub struct Thread {
        pub create: GatewayEvent<types::ThreadCreate>,
        pub update: GatewayEvent<types::ThreadUpdate>,
        pub delete: GatewayEvent<types::ThreadDelete>,
        pub list_sync: GatewayEvent<types::ThreadListSync>,
        pub member_update: GatewayEvent<types::ThreadMemberUpdate>,
        pub members_update: GatewayEvent<types::ThreadMembersUpdate>,
    }

    #[derive(Default, Debug)]
    pub struct Guild {
<<<<<<< HEAD
        pub create: GatewayEvent<GuildCreate>,
        pub update: GatewayEvent<GuildUpdate>,
        pub delete: GatewayEvent<GuildDelete>,
        pub audit_log_entry_create: GatewayEvent<GuildAuditLogEntryCreate>,
        pub ban_add: GatewayEvent<GuildBanAdd>,
        pub ban_remove: GatewayEvent<GuildBanRemove>,
        pub emojis_update: GatewayEvent<GuildEmojisUpdate>,
        pub stickers_update: GatewayEvent<GuildStickersUpdate>,
        pub integrations_update: GatewayEvent<GuildIntegrationsUpdate>,
        pub member_add: GatewayEvent<GuildMemberAdd>,
        pub member_remove: GatewayEvent<GuildMemberRemove>,
        pub member_update: GatewayEvent<GuildMemberUpdate>,
        pub members_chunk: GatewayEvent<GuildMembersChunk>,
        pub role_create: GatewayEvent<GuildRoleCreate>,
        pub role_update: GatewayEvent<GuildRoleUpdate>,
        pub role_delete: GatewayEvent<GuildRoleDelete>,
        /*pub role_scheduled_event_create: GatewayEvent<ThreadCreate>,
=======
        pub create: GatewayEvent<types::GuildCreate>,
        /*pub update: GatewayEvent<ThreadCreate>,
        pub delete: GatewayEvent<ThreadCreate>,
        pub audit_log_entry_create: GatewayEvent<ThreadCreate>,
        pub ban_add: GatewayEvent<ThreadCreate>,
        pub ban_remove: GatewayEvent<ThreadCreate>,
        pub emojis_update: GatewayEvent<ThreadCreate>,
        pub stickers_update: GatewayEvent<ThreadCreate>,
        pub integrations_update: GatewayEvent<ThreadCreate>,
        pub member_add: GatewayEvent<ThreadCreate>,
        pub member_remove: GatewayEvent<ThreadCreate>,
        pub member_update: GatewayEvent<ThreadCreate>,
        pub members_chunk: GatewayEvent<ThreadCreate>,
        pub role_create: GatewayEvent<ThreadCreate>,
        pub role_update: GatewayEvent<ThreadCreate>,
        pub role_delete: GatewayEvent<ThreadCreate>,
        pub role_scheduled_event_create: GatewayEvent<ThreadCreate>,
>>>>>>> 8d162f26
        pub role_scheduled_event_update: GatewayEvent<ThreadCreate>,
        pub role_scheduled_event_delete: GatewayEvent<ThreadCreate>,
        pub role_scheduled_event_user_add: GatewayEvent<ThreadCreate>,
        pub role_scheduled_event_user_remove: GatewayEvent<ThreadCreate>,*/
        pub passive_update_v1: GatewayEvent<PassiveUpdateV1>,
    }

    #[derive(Default, Debug)]
    pub struct Invite {
        pub create: GatewayEvent<InviteCreate>,
        pub delete: GatewayEvent<InviteDelete>
    }

    #[derive(Default, Debug)]
    pub struct Integration {
        pub create: GatewayEvent<IntegrationCreate>,
        pub update: GatewayEvent<IntegrationUpdate>,
        pub delete: GatewayEvent<IntegrationDelete>
    }

    #[derive(Default, Debug)]
    pub struct Call {
        pub create: GatewayEvent<CallCreate>,
        pub update: GatewayEvent<CallUpdate>,
        pub delete: GatewayEvent<CallDelete>
    }

    #[derive(Default, Debug)]
    pub struct Webhooks {
        pub update: GatewayEvent<WebhooksUpdate>,
    }
}

#[cfg(test)]
mod example {
    use super::*;

    #[derive(Debug)]
    struct Consumer;
    impl Observer<types::GatewayResume> for Consumer {
        fn update(&self, data: &types::GatewayResume) {
            println!("{}", data.token)
        }
    }

    #[tokio::test]
    async fn test_observer_behaviour() {
        let mut event = GatewayEvent::new(types::GatewayResume {
            token: "start".to_string(),
            session_id: "start".to_string(),
            seq: "start".to_string(),
        });

        let new_data = types::GatewayResume {
            token: "token_3276ha37am3".to_string(),
            session_id: "89346671230".to_string(),
            seq: "3".to_string(),
        };

        let consumer = Consumer;
        let arc_mut_consumer = Arc::new(Mutex::new(consumer));

        event.subscribe(arc_mut_consumer.clone());

        event.notify().await;

        event.update_data(new_data).await;

        let second_consumer = Consumer;
        let arc_mut_second_consumer = Arc::new(Mutex::new(second_consumer));

        match event.subscribe(arc_mut_second_consumer.clone()) {
            None => assert!(false),
            Some(err) => println!("You cannot subscribe twice: {}", err),
        }

        event.unsubscribe(arc_mut_consumer.clone());

        match event.subscribe(arc_mut_second_consumer.clone()) {
            None => assert!(true),
            Some(_) => assert!(false),
        }
    }

    #[tokio::test]
    async fn test_gateway_establish() {
        let _gateway = Gateway::new("ws://localhost:3001/".to_string())
            .await
            .unwrap();
    }
}<|MERGE_RESOLUTION|>--- conflicted
+++ resolved
@@ -40,17 +40,12 @@
 impl GatewayHandle {
     /// Sends json to the gateway with an opcode
     async fn send_json_event(&self, op: u8, to_send: serde_json::Value) {
-<<<<<<< HEAD
-
-        let gateway_payload = GatewaySendPayload { op, d: Some(to_send), s: None };
-=======
-        let gateway_payload = types::GatewayPayload {
+
+        let gateway_payload = types::GatewaySendPayload {
             op,
-            d: Some(to_send),
-            s: None,
-            t: None,
+            d: Some(to_send), 
+            s: None 
         };
->>>>>>> 8d162f26
 
         let payload_json = serde_json::to_string(&gateway_payload).unwrap();
 
@@ -105,7 +100,7 @@
     }
 
     /// Sends a Call Sync
-    pub async fn send_call_sync(&self, to_send: CallSync) {
+    pub async fn send_call_sync(&self, to_send: types::CallSync) {
 
         let to_send_value = serde_json::to_value(&to_send).unwrap();
 
@@ -115,7 +110,7 @@
     }
 
     /// Sends a Lazy Request
-    pub async fn send_lazy_request(&self, to_send: LazyRequest) {
+    pub async fn send_lazy_request(&self, to_send: types::LazyRequest) {
 
         let to_send_value = serde_json::to_value(&to_send).unwrap();
 
@@ -171,12 +166,7 @@
         // Wait for the first hello and then spawn both tasks so we avoid nested tasks
         // This automatically spawns the heartbeat task, but from the main thread
         let msg = ws_rx.next().await.unwrap().unwrap();
-<<<<<<< HEAD
-        let gateway_payload: GatewayReceivePayload = serde_json::from_str(msg.to_text().unwrap()).unwrap();
-=======
-        let gateway_payload: types::GatewayPayload =
-            serde_json::from_str(msg.to_text().unwrap()).unwrap();
->>>>>>> 8d162f26
+        let gateway_payload: types::GatewayReceivePayload = serde_json::from_str(msg.to_text().unwrap()).unwrap();
 
         if gateway_payload.op != 10 {
             println!("Recieved non hello on gateway init, what is happening?");
@@ -189,17 +179,8 @@
 
         println!("GW: Received Hello");
 
-<<<<<<< HEAD
-        let gateway_hello: HelloData = serde_json::from_str(gateway_payload.d.unwrap().get()).unwrap();
+        let gateway_hello: types::HelloData = serde_json::from_str(gateway_payload.d.unwrap().get()).unwrap();
         gateway.heartbeat_handler = Some(HeartbeatHandler::new(gateway_hello.heartbeat_interval, shared_tx.clone()));
-=======
-        let gateway_hello: types::HelloData =
-            serde_json::from_value(gateway_payload.d.unwrap()).unwrap();
-        gateway.heartbeat_handler = Some(HeartbeatHandler::new(
-            gateway_hello.heartbeat_interval,
-            shared_tx.clone(),
-        ));
->>>>>>> 8d162f26
 
         // Now we can continously check for messages in a different task, since we aren't going to receive another hello
         task::spawn(async move {
@@ -225,13 +206,7 @@
             return;
         }
 
-<<<<<<< HEAD
-        let gateway_payload: GatewayReceivePayload = serde_json::from_str(msg.to_text().unwrap()).unwrap();
-=======
-        let msg_string = msg.to_string();
-
-        let gateway_payload: types::GatewayPayload = serde_json::from_str(&msg_string).unwrap();
->>>>>>> 8d162f26
+        let gateway_payload: types::GatewayReceivePayload = serde_json::from_str(msg.to_text().unwrap()).unwrap();
 
         // See https://discord.com/developers/docs/topics/opcodes-and-status-codes#gateway-gateway-opcodes
         match gateway_payload.op {
@@ -248,17 +223,12 @@
                 // "Some" of these are uncodumented
                 match gateway_payload_t.as_str() {
                     "READY" => {
-<<<<<<< HEAD
-                        let new_data: GatewayReady = serde_json::from_str(gateway_payload.d.unwrap().get()).unwrap();
+                        let new_data: types::GatewayReady = serde_json::from_str(gateway_payload.d.unwrap().get()).unwrap();
                         self.events.lock().await.session.ready.update_data(new_data).await;
                     },
                     "READY_SUPPLEMENTAL" => {
-                        let new_data: GatewayReadySupplemental = serde_json::from_str(gateway_payload.d.unwrap().get()).unwrap();
+                        let new_data: types::GatewayReadySupplemental = serde_json::from_str(gateway_payload.d.unwrap().get()).unwrap();
                         self.events.lock().await.session.ready_supplimental.update_data(new_data).await;
-=======
-                        let _data: types::GatewayReady =
-                            serde_json::from_value(gateway_payload.d.unwrap()).unwrap();
->>>>>>> 8d162f26
                     }
                     "RESUMED" => {}
                     "APPLICATION_COMMAND_PERMISSIONS_UPDATE" => {}
@@ -267,505 +237,220 @@
                     "AUTO_MODERATION_RULE_DELETE" => {}
                     "AUTO_MODERATION_ACTION_EXECUTION" => {}
                     "CHANNEL_CREATE" => {
-<<<<<<< HEAD
-                        let new_data: ChannelCreate = serde_json::from_str(gateway_payload.d.unwrap().get()).unwrap();
+                        let new_data: types::ChannelCreate = serde_json::from_str(gateway_payload.d.unwrap().get()).unwrap();
                         self.events.lock().await.channel.create.update_data(new_data).await;
                     }
                     "CHANNEL_UPDATE" => {
-                        let new_data: ChannelUpdate = serde_json::from_str(gateway_payload.d.unwrap().get()).unwrap();
+                        let new_data: types::ChannelUpdate = serde_json::from_str(gateway_payload.d.unwrap().get()).unwrap();
                         self.events.lock().await.channel.update.update_data(new_data).await;
-=======
-                        let channel: types::Channel =
-                            serde_json::from_value(gateway_payload.d.unwrap()).unwrap();
-                        let new_data = types::ChannelCreate { channel };
-                        self.events
-                            .lock()
-                            .await
-                            .channel
-                            .create
-                            .update_data(new_data)
-                            .await;
-                    }
-                    "CHANNEL_UPDATE" => {
-                        let channel: types::Channel =
-                            serde_json::from_value(gateway_payload.d.unwrap()).unwrap();
-                        let new_data = types::ChannelUpdate { channel };
-                        self.events
-                            .lock()
-                            .await
-                            .channel
-                            .update
-                            .update_data(new_data)
-                            .await;
->>>>>>> 8d162f26
                     }
                     "CHANNEL_UNREAD_UPDATE" => {
-                        let new_data: ChannelUnreadUpdate = serde_json::from_str(gateway_payload.d.unwrap().get()).unwrap();
+                        let new_data: types::ChannelUnreadUpdate = serde_json::from_str(gateway_payload.d.unwrap().get()).unwrap();
                         self.events.lock().await.channel.unread_update.update_data(new_data).await;
                     }
                     "CHANNEL_DELETE" => {
-<<<<<<< HEAD
-                        let new_data: ChannelDelete = serde_json::from_str(gateway_payload.d.unwrap().get()).unwrap();
+                        let new_data: types::ChannelDelete = serde_json::from_str(gateway_payload.d.unwrap().get()).unwrap();
                         self.events.lock().await.channel.delete.update_data(new_data).await;
                     }
                     "CHANNEL_PINS_UPDATE" => {
-                        let new_data: ChannelPinsUpdate = serde_json::from_str(gateway_payload.d.unwrap().get()).unwrap();
+                        let new_data: types::ChannelPinsUpdate = serde_json::from_str(gateway_payload.d.unwrap().get()).unwrap();
                         self.events.lock().await.channel.pins_update.update_data(new_data).await;
-=======
-                        let channel: types::Channel =
-                            serde_json::from_value(gateway_payload.d.unwrap()).unwrap();
-                        let new_data = types::ChannelDelete { channel };
-                        self.events
-                            .lock()
-                            .await
-                            .channel
-                            .delete
-                            .update_data(new_data)
-                            .await;
-                    }
-                    "CHANNEL_PINS_UPDATE" => {
-                        let new_data: types::ChannelPinsUpdate =
-                            serde_json::from_value(gateway_payload.d.unwrap()).unwrap();
-                        self.events
-                            .lock()
-                            .await
-                            .channel
-                            .pins_update
-                            .update_data(new_data)
-                            .await;
->>>>>>> 8d162f26
                     }
                     "CALL_CREATE" => {
-                        let new_data: CallCreate = serde_json::from_str(gateway_payload.d.unwrap().get()).unwrap();
+                        let new_data: types::CallCreate = serde_json::from_str(gateway_payload.d.unwrap().get()).unwrap();
                         self.events.lock().await.call.create.update_data(new_data).await;
                     },
                     "CALL_UPDATE" => {
-                        let new_data: CallUpdate = serde_json::from_str(gateway_payload.d.unwrap().get()).unwrap();
+                        let new_data: types::CallUpdate = serde_json::from_str(gateway_payload.d.unwrap().get()).unwrap();
                         self.events.lock().await.call.update.update_data(new_data).await;
                     }
                     "CALL_DELETE" => {
-                        let new_data: CallDelete = serde_json::from_str(gateway_payload.d.unwrap().get()).unwrap();
+                        let new_data: types::CallDelete = serde_json::from_str(gateway_payload.d.unwrap().get()).unwrap();
                         self.events.lock().await.call.delete.update_data(new_data).await;
                     }
                     "THREAD_CREATE" => {
-<<<<<<< HEAD
-                        let new_data: ThreadCreate =  serde_json::from_str(gateway_payload.d.unwrap().get()).unwrap();
+                        let new_data: types::ThreadCreate =  serde_json::from_str(gateway_payload.d.unwrap().get()).unwrap();
                         self.events.lock().await.thread.create.update_data(new_data).await;
                     }
                     "THREAD_UPDATE" => {
-                        let new_data: ThreadUpdate = serde_json::from_str(gateway_payload.d.unwrap().get()).unwrap();
+                        let new_data: types::ThreadUpdate = serde_json::from_str(gateway_payload.d.unwrap().get()).unwrap();
                         self.events.lock().await.thread.update.update_data(new_data).await;
                     }
                     "THREAD_DELETE" => {
-                        let new_data: ThreadDelete = serde_json::from_str(gateway_payload.d.unwrap().get()).unwrap();
+                        let new_data: types::ThreadDelete = serde_json::from_str(gateway_payload.d.unwrap().get()).unwrap();
                         self.events.lock().await.thread.delete.update_data(new_data).await;
                     }
                     "THREAD_LIST_SYNC" => {
-                        let new_data: ThreadListSync = serde_json::from_str(gateway_payload.d.unwrap().get()).unwrap();
+                        let new_data: types::ThreadListSync = serde_json::from_str(gateway_payload.d.unwrap().get()).unwrap();
                         self.events.lock().await.thread.list_sync.update_data(new_data).await;
                     }
                     "THREAD_MEMBER_UPDATE" => {
-                        let new_data: ThreadMemberUpdate = serde_json::from_str(gateway_payload.d.unwrap().get()).unwrap();
+                        let new_data: types::ThreadMemberUpdate = serde_json::from_str(gateway_payload.d.unwrap().get()).unwrap();
                         self.events.lock().await.thread.member_update.update_data(new_data).await;
                     }
                     "THREAD_MEMBERS_UPDATE" => {
-                        let new_data: ThreadMembersUpdate = serde_json::from_str(gateway_payload.d.unwrap().get()).unwrap();
+                        let new_data: types::ThreadMembersUpdate = serde_json::from_str(gateway_payload.d.unwrap().get()).unwrap();
                         self.events.lock().await.thread.members_update.update_data(new_data).await;
                     }
                     "GUILD_CREATE" => {
-                        let new_data: GuildCreate = serde_json::from_str(gateway_payload.d.unwrap().get()).unwrap();
+                        let new_data: types::GuildCreate = serde_json::from_str(gateway_payload.d.unwrap().get()).unwrap();
                         self.events.lock().await.guild.create.update_data(new_data).await;
-=======
-                        let thread: types::Channel =
-                            serde_json::from_value(gateway_payload.d.unwrap()).unwrap();
-                        let new_data = types::ThreadCreate { thread };
-                        self.events
-                            .lock()
-                            .await
-                            .thread
-                            .create
-                            .update_data(new_data)
-                            .await;
-                    }
-                    "THREAD_UPDATE" => {
-                        let thread: types::Channel =
-                            serde_json::from_value(gateway_payload.d.unwrap()).unwrap();
-                        let new_data = types::ThreadUpdate { thread };
-                        self.events
-                            .lock()
-                            .await
-                            .thread
-                            .update
-                            .update_data(new_data)
-                            .await;
-                    }
-                    "THREAD_DELETE" => {
-                        let thread: types::Channel =
-                            serde_json::from_value(gateway_payload.d.unwrap()).unwrap();
-                        let new_data = types::ThreadDelete { thread };
-                        self.events
-                            .lock()
-                            .await
-                            .thread
-                            .delete
-                            .update_data(new_data)
-                            .await;
-                    }
-                    "THREAD_LIST_SYNC" => {
-                        let new_data: types::ThreadListSync =
-                            serde_json::from_value(gateway_payload.d.unwrap()).unwrap();
-                        self.events
-                            .lock()
-                            .await
-                            .thread
-                            .list_sync
-                            .update_data(new_data)
-                            .await;
-                    }
-                    "THREAD_MEMBER_UPDATE" => {
-                        let new_data: types::ThreadMemberUpdate =
-                            serde_json::from_value(gateway_payload.d.unwrap()).unwrap();
-                        self.events
-                            .lock()
-                            .await
-                            .thread
-                            .member_update
-                            .update_data(new_data)
-                            .await;
-                    }
-                    "THREAD_MEMBERS_UPDATE" => {
-                        let new_data: types::ThreadMembersUpdate =
-                            serde_json::from_value(gateway_payload.d.unwrap()).unwrap();
-                        self.events
-                            .lock()
-                            .await
-                            .thread
-                            .members_update
-                            .update_data(new_data)
-                            .await;
-                    }
-                    "GUILD_CREATE" => {
-                        let new_data: types::GuildCreate =
-                            serde_json::from_str(&msg_string).unwrap();
-                        self.events
-                            .lock()
-                            .await
-                            .guild
-                            .create
-                            .update_data(new_data)
-                            .await;
->>>>>>> 8d162f26
                     }
                     "GUILD_UPDATE" => {
-                        let new_data: GuildUpdate = serde_json::from_str(gateway_payload.d.unwrap().get()).unwrap();
+                        let new_data: types::GuildUpdate = serde_json::from_str(gateway_payload.d.unwrap().get()).unwrap();
                         self.events.lock().await.guild.update.update_data(new_data).await;
                     }
                     "GUILD_DELETE" => {
-<<<<<<< HEAD
-                        let new_data: GuildDelete = serde_json::from_str(gateway_payload.d.unwrap().get()).unwrap();
+                        let new_data: types::GuildDelete = serde_json::from_str(gateway_payload.d.unwrap().get()).unwrap();
                         self.events.lock().await.guild.delete.update_data(new_data).await;
                     }
                     "GUILD_AUDIT_LOG_ENTRY_CREATE" => {
-                        let new_data: GuildAuditLogEntryCreate = serde_json::from_str(gateway_payload.d.unwrap().get()).unwrap();
+                        let new_data: types::GuildAuditLogEntryCreate = serde_json::from_str(gateway_payload.d.unwrap().get()).unwrap();
                         self.events.lock().await.guild.audit_log_entry_create.update_data(new_data).await;
-=======
-                        let _new_data: types::UnavailableGuild =
-                            serde_json::from_value(gateway_payload.d.unwrap()).unwrap();
->>>>>>> 8d162f26
                     }
                     "GUILD_BAN_ADD" => {
-<<<<<<< HEAD
-                        let new_data: GuildBanAdd = serde_json::from_str(gateway_payload.d.unwrap().get()).unwrap();
+                        let new_data: types::GuildBanAdd = serde_json::from_str(gateway_payload.d.unwrap().get()).unwrap();
                         self.events.lock().await.guild.ban_add.update_data(new_data).await;
                     }
                     "GUILD_BAN_REMOVE" => {
-                        let new_data: GuildBanRemove = serde_json::from_str(gateway_payload.d.unwrap().get()).unwrap();
+                        let new_data: types::GuildBanRemove = serde_json::from_str(gateway_payload.d.unwrap().get()).unwrap();
                         self.events.lock().await.guild.ban_remove.update_data(new_data).await;
                     }
                     "GUILD_EMOJIS_UPDATE" => {
-                        let new_data: GuildEmojisUpdate = serde_json::from_str(gateway_payload.d.unwrap().get()).unwrap();
+                        let new_data: types::GuildEmojisUpdate = serde_json::from_str(gateway_payload.d.unwrap().get()).unwrap();
                         self.events.lock().await.guild.emojis_update.update_data(new_data).await;
                     }
                     "GUILD_STICKERS_UPDATE" => {
-                        let new_data: GuildStickersUpdate = serde_json::from_str(gateway_payload.d.unwrap().get()).unwrap();
+                        let new_data: types::GuildStickersUpdate = serde_json::from_str(gateway_payload.d.unwrap().get()).unwrap();
                         self.events.lock().await.guild.stickers_update.update_data(new_data).await;
                     }
                     "GUILD_INTEGRATIONS_UPDATE" => {
-                        let new_data: GuildIntegrationsUpdate = serde_json::from_str(gateway_payload.d.unwrap().get()).unwrap();
+                        let new_data: types::GuildIntegrationsUpdate = serde_json::from_str(gateway_payload.d.unwrap().get()).unwrap();
                         self.events.lock().await.guild.integrations_update.update_data(new_data).await;
                     }
                     "GUILD_MEMBER_ADD" => {
-                        let new_data: GuildMemberAdd = serde_json::from_str(gateway_payload.d.unwrap().get()).unwrap();
+                        let new_data: types::GuildMemberAdd = serde_json::from_str(gateway_payload.d.unwrap().get()).unwrap();
                         self.events.lock().await.guild.member_add.update_data(new_data).await;
                     }
                     "GUILD_MEMBER_REMOVE" => {
-                        let new_data: GuildMemberRemove = serde_json::from_str(gateway_payload.d.unwrap().get()).unwrap();
+                        let new_data: types::GuildMemberRemove = serde_json::from_str(gateway_payload.d.unwrap().get()).unwrap();
                         self.events.lock().await.guild.member_remove.update_data(new_data).await;
                     }
                     "GUILD_MEMBER_UPDATE" => {
-                        let new_data: GuildMemberUpdate = serde_json::from_str(gateway_payload.d.unwrap().get()).unwrap();
+                        let new_data: types::GuildMemberUpdate = serde_json::from_str(gateway_payload.d.unwrap().get()).unwrap();
                         self.events.lock().await.guild.member_update.update_data(new_data).await;
                     }
                     "GUILD_MEMBERS_CHUNK" => {
-                        let new_data: GuildMembersChunk = serde_json::from_str(gateway_payload.d.unwrap().get()).unwrap();
+                        let new_data: types::GuildMembersChunk = serde_json::from_str(gateway_payload.d.unwrap().get()).unwrap();
                         self.events.lock().await.guild.members_chunk.update_data(new_data).await;
                     }
                     "GUILD_ROLE_CREATE" => {
-                        let new_data: GuildRoleCreate = serde_json::from_str(gateway_payload.d.unwrap().get()).unwrap();
+                        let new_data: types::GuildRoleCreate = serde_json::from_str(gateway_payload.d.unwrap().get()).unwrap();
                         self.events.lock().await.guild.role_create.update_data(new_data).await;
                     }
                     "GUILD_ROLE_UPDATE" => {
-                        let new_data: GuildRoleUpdate = serde_json::from_str(gateway_payload.d.unwrap().get()).unwrap();
+                        let new_data: types::GuildRoleUpdate = serde_json::from_str(gateway_payload.d.unwrap().get()).unwrap();
                         self.events.lock().await.guild.role_update.update_data(new_data).await;
                     }
                     "GUILD_ROLE_DELETE" => {
-                        let new_data: GuildRoleDelete = serde_json::from_str(gateway_payload.d.unwrap().get()).unwrap();
+                        let new_data: types::GuildRoleDelete = serde_json::from_str(gateway_payload.d.unwrap().get()).unwrap();
                         self.events.lock().await.guild.role_delete.update_data(new_data).await;
                     }
-=======
-                        let _new_data: types::GuildBanAdd =
-                            serde_json::from_value(gateway_payload.d.unwrap()).unwrap();
-                    }
-                    "GUILD_BAN_REMOVE" => {
-                        let _new_data: types::GuildBanRemove =
-                            serde_json::from_value(gateway_payload.d.unwrap()).unwrap();
-                    }
-                    "GUILD_EMOJIS_UPDATE" => {}
-                    "GUILD_STICKERS_UPDATE" => {}
-                    "GUILD_INTEGRATIONS_UPDATE" => {}
-                    "GUILD_MEMBER_ADD" => {}
-                    "GUILD_MEMBER_REMOVE" => {}
-                    "GUILD_MEMBER_UPDATE" => {}
-                    "GUILD_MEMBERS_CHUNK" => {}
-                    "GUILD_ROLE_CREATE" => {}
-                    "GUILD_ROLE_UPDATE" => {}
-                    "GUILD_ROLE_DELETE" => {}
->>>>>>> 8d162f26
                     "GUILD_SCHEDULED_EVENT_CREATE" => {}
                     "GUILD_SCHEDULED_EVENT_UPDATE" => {}
                     "GUILD_SCHEDULED_EVENT_DELETE" => {}
                     "GUILD_SCHEDULED_EVENT_USER_ADD" => {}
                     "GUILD_SCHEDULED_EVENT_USER_REMOVE" => {}
                     "PASSIVE_UPDATE_V1" => {
-                        let new_data: PassiveUpdateV1 = serde_json::from_str(gateway_payload.d.unwrap().get()).unwrap();
+                        let new_data: types::PassiveUpdateV1 = serde_json::from_str(gateway_payload.d.unwrap().get()).unwrap();
                         self.events.lock().await.guild.passive_update_v1.update_data(new_data).await;
                     }
                     "INTEGRATION_CREATE" => {
-                        let new_data: IntegrationCreate = serde_json::from_str(gateway_payload.d.unwrap().get()).unwrap();
+                        let new_data: types::IntegrationCreate = serde_json::from_str(gateway_payload.d.unwrap().get()).unwrap();
                         self.events.lock().await.integration.create.update_data(new_data).await;
                     }
                     "INTEGRATION_UPDATE" => {
-                        let new_data: IntegrationUpdate = serde_json::from_str(gateway_payload.d.unwrap().get()).unwrap();
+                        let new_data: types::IntegrationUpdate = serde_json::from_str(gateway_payload.d.unwrap().get()).unwrap();
                         self.events.lock().await.integration.update.update_data(new_data).await;
                     }
                     "INTEGRATION_DELETE" => {
-                        let new_data: IntegrationDelete = serde_json::from_str(gateway_payload.d.unwrap().get()).unwrap();
+                        let new_data: types::IntegrationDelete = serde_json::from_str(gateway_payload.d.unwrap().get()).unwrap();
                         self.events.lock().await.integration.delete.update_data(new_data).await;
                     }
                     "INTERACTION_CREATE" => {}
                     "INVITE_CREATE" => {
-                        let new_data: InviteCreate = serde_json::from_str(gateway_payload.d.unwrap().get()).unwrap();
+                        let new_data: types::InviteCreate = serde_json::from_str(gateway_payload.d.unwrap().get()).unwrap();
                         self.events.lock().await.invite.create.update_data(new_data).await;
                     }
                     "INVITE_DELETE" => {
-                        let new_data: InviteDelete = serde_json::from_str(gateway_payload.d.unwrap().get()).unwrap();
+                        let new_data: types::InviteDelete = serde_json::from_str(gateway_payload.d.unwrap().get()).unwrap();
                         self.events.lock().await.invite.delete.update_data(new_data).await;
                     }
                     "MESSAGE_CREATE" => {
-<<<<<<< HEAD
-                        let new_data: MessageCreate = serde_json::from_str(gateway_payload.d.unwrap().get()).unwrap();
+                        let new_data: types::MessageCreate = serde_json::from_str(gateway_payload.d.unwrap().get()).unwrap();
                         self.events.lock().await.message.create.update_data(new_data).await;
                     }
                     "MESSAGE_UPDATE" => {
-                        let new_data: MessageUpdate = serde_json::from_str(gateway_payload.d.unwrap().get()).unwrap();
+                        let new_data: types::MessageUpdate = serde_json::from_str(gateway_payload.d.unwrap().get()).unwrap();
                         self.events.lock().await.message.update.update_data(new_data).await;
                     }
                     "MESSAGE_DELETE" => {
-                        let new_data: MessageDelete = serde_json::from_str(gateway_payload.d.unwrap().get()).unwrap();
+                        let new_data: types::MessageDelete = serde_json::from_str(gateway_payload.d.unwrap().get()).unwrap();
                         self.events.lock().await.message.delete.update_data(new_data).await;
                     }
                     "MESSAGE_DELETE_BULK" => {
-                        let new_data: MessageDeleteBulk = serde_json::from_str(gateway_payload.d.unwrap().get()).unwrap();
+                        let new_data: types::MessageDeleteBulk = serde_json::from_str(gateway_payload.d.unwrap().get()).unwrap();
                         self.events.lock().await.message.delete_bulk.update_data(new_data).await;
                     }
                     "MESSAGE_REACTION_ADD" => {
-                        let new_data: MessageReactionAdd = serde_json::from_str(gateway_payload.d.unwrap().get()).unwrap();
+                        let new_data: types::MessageReactionAdd = serde_json::from_str(gateway_payload.d.unwrap().get()).unwrap();
                         self.events.lock().await.message.reaction_add.update_data(new_data).await;
                     }
                     "MESSAGE_REACTION_REMOVE" => {
-                        let new_data: MessageReactionRemove = serde_json::from_str(gateway_payload.d.unwrap().get()).unwrap();
+                        let new_data: types::MessageReactionRemove = serde_json::from_str(gateway_payload.d.unwrap().get()).unwrap();
                         self.events.lock().await.message.reaction_remove.update_data(new_data).await;
                     }
                     "MESSAGE_REACTION_REMOVE_ALL" => {
-                        let new_data: MessageReactionRemoveAll = serde_json::from_str(gateway_payload.d.unwrap().get()).unwrap();
+                        let new_data: types::MessageReactionRemoveAll = serde_json::from_str(gateway_payload.d.unwrap().get()).unwrap();
                         self.events.lock().await.message.reaction_remove_all.update_data(new_data).await;
                     }
                     "MESSAGE_REACTION_REMOVE_EMOJI" => {
-                        let new_data: MessageReactionRemoveEmoji= serde_json::from_str(gateway_payload.d.unwrap().get()).unwrap();
+                        let new_data: types::MessageReactionRemoveEmoji= serde_json::from_str(gateway_payload.d.unwrap().get()).unwrap();
                         self.events.lock().await.message.reaction_remove_emoji.update_data(new_data).await;
                     },
                     "MESSAGE_ACK" => {
-                        let new_data: MessageACK = serde_json::from_str(gateway_payload.d.unwrap().get()).unwrap();
+                        let new_data: types::MessageACK = serde_json::from_str(gateway_payload.d.unwrap().get()).unwrap();
                         self.events.lock().await.message.ack.update_data(new_data).await;
                     }
                     "PRESENCE_UPDATE" => {
-                        let new_data: PresenceUpdate = serde_json::from_str(gateway_payload.d.unwrap().get()).unwrap();
+                        let new_data: types::PresenceUpdate = serde_json::from_str(gateway_payload.d.unwrap().get()).unwrap();
                         self.events.lock().await.user.presence_update.update_data(new_data).await;
-=======
-                        let new_data: types::MessageCreate =
-                            serde_json::from_value(gateway_payload.d.unwrap()).unwrap();
-                        self.events
-                            .lock()
-                            .await
-                            .message
-                            .create
-                            .update_data(new_data)
-                            .await;
-                    }
-                    "MESSAGE_UPDATE" => {
-                        let new_data: types::MessageUpdate =
-                            serde_json::from_value(gateway_payload.d.unwrap()).unwrap();
-                        self.events
-                            .lock()
-                            .await
-                            .message
-                            .update
-                            .update_data(new_data)
-                            .await;
-                    }
-                    "MESSAGE_DELETE" => {
-                        let new_data: types::MessageDelete =
-                            serde_json::from_value(gateway_payload.d.unwrap()).unwrap();
-                        self.events
-                            .lock()
-                            .await
-                            .message
-                            .delete
-                            .update_data(new_data)
-                            .await;
-                    }
-                    "MESSAGE_DELETE_BULK" => {
-                        let new_data: types::MessageDeleteBulk =
-                            serde_json::from_value(gateway_payload.d.unwrap()).unwrap();
-                        self.events
-                            .lock()
-                            .await
-                            .message
-                            .delete_bulk
-                            .update_data(new_data)
-                            .await;
-                    }
-                    "MESSAGE_REACTION_ADD" => {
-                        let new_data: types::MessageReactionAdd =
-                            serde_json::from_value(gateway_payload.d.unwrap()).unwrap();
-                        self.events
-                            .lock()
-                            .await
-                            .message
-                            .reaction_add
-                            .update_data(new_data)
-                            .await;
-                    }
-                    "MESSAGE_REACTION_REMOVE" => {
-                        let new_data: types::MessageReactionRemove =
-                            serde_json::from_value(gateway_payload.d.unwrap()).unwrap();
-                        self.events
-                            .lock()
-                            .await
-                            .message
-                            .reaction_remove
-                            .update_data(new_data)
-                            .await;
-                    }
-                    "MESSAGE_REACTION_REMOVE_ALL" => {
-                        let new_data: types::MessageReactionRemoveAll =
-                            serde_json::from_value(gateway_payload.d.unwrap()).unwrap();
-                        self.events
-                            .lock()
-                            .await
-                            .message
-                            .reaction_remove_all
-                            .update_data(new_data)
-                            .await;
-                    }
-                    "MESSAGE_REACTION_REMOVE_EMOJI" => {
-                        let new_data: types::MessageReactionRemoveEmoji =
-                            serde_json::from_value(gateway_payload.d.unwrap()).unwrap();
-                        self.events
-                            .lock()
-                            .await
-                            .message
-                            .reaction_remove_emoji
-                            .update_data(new_data)
-                            .await;
-                    }
-                    "PRESENCE_UPDATE" => {
-                        let new_data: types::PresenceUpdate =
-                            serde_json::from_value(gateway_payload.d.unwrap()).unwrap();
-                        self.events
-                            .lock()
-                            .await
-                            .user
-                            .presence_update
-                            .update_data(new_data)
-                            .await;
->>>>>>> 8d162f26
                     }
                     "STAGE_INSTANCE_CREATE" => {}
                     "STAGE_INSTANCE_UPDATE" => {}
                     "STAGE_INSTANCE_DELETE" => {}
                     "SESSIONS_REPLACE" => {
-                        let sessions: Vec<Session> = serde_json::from_str(gateway_payload.d.unwrap().get()).unwrap();
-                        let new_data = SessionsReplace {sessions};
+                        let sessions: Vec<types::Session> = serde_json::from_str(gateway_payload.d.unwrap().get()).unwrap();
+                        let new_data = types::SessionsReplace {sessions};
                         self.events.lock().await.session.replace.update_data(new_data).await;
                     }
                     "TYPING_START" => {
-<<<<<<< HEAD
-                        let new_data: TypingStartEvent = serde_json::from_str(gateway_payload.d.unwrap().get()).unwrap();
+                        let new_data: types::TypingStartEvent = serde_json::from_str(gateway_payload.d.unwrap().get()).unwrap();
                         self.events.lock().await.user.typing_start_event.update_data(new_data).await;
                     }
                     "USER_UPDATE" => {
-                        let new_data: UserUpdate = serde_json::from_str(gateway_payload.d.unwrap().get()).unwrap();
+                        let new_data: types::UserUpdate = serde_json::from_str(gateway_payload.d.unwrap().get()).unwrap();
                         self.events.lock().await.user.update.update_data(new_data).await;
                     }
                     "VOICE_STATE_UPDATE" => {}
                     "VOICE_SERVER_UPDATE" => {}
                     "WEBHOOKS_UPDATE" => {
-                        let new_data: WebhooksUpdate = serde_json::from_str(gateway_payload.d.unwrap().get()).unwrap();
+                        let new_data: types::WebhooksUpdate = serde_json::from_str(gateway_payload.d.unwrap().get()).unwrap();
                         self.events.lock().await.webhooks.update.update_data(new_data).await;
                     }
                     _ => {
                         //panic!("Invalid gateway event ({})", &gateway_payload_t)
                         println!("New gateway event ({})", &gateway_payload_t);
-=======
-                        let new_data: types::TypingStartEvent =
-                            serde_json::from_value(gateway_payload.d.unwrap()).unwrap();
-                        self.events
-                            .lock()
-                            .await
-                            .user
-                            .typing_start_event
-                            .update_data(new_data)
-                            .await;
-                    }
-                    "USER_UPDATE" => {
-                        let user: types::User =
-                            serde_json::from_value(gateway_payload.d.unwrap()).unwrap();
-                        let new_data = types::UserUpdate { user };
-                        self.events
-                            .lock()
-                            .await
-                            .user
-                            .update
-                            .update_data(new_data)
-                            .await;
-                    }
-                    "VOICE_STATE_UPDATE" => {}
-                    "VOICE_SERVER_UPDATE" => {}
-                    "WEBHOOKS_UPDATE" => {}
-                    _ => {
-                        panic!("Invalid gateway event ({})", &gateway_payload_t)
->>>>>>> 8d162f26
                     }
                 }
             }
@@ -790,20 +475,8 @@
             11 => {
                 println!("GW: Received Heartbeat ACK");
             }
-<<<<<<< HEAD
             2 | 3 | 4 | 6 | 8 => {panic!("Received Gateway op code that's meant to be sent, not received ({})", gateway_payload.op)}
             _ => {println!("Received new Gateway op code ({})", gateway_payload.op);}
-=======
-            2 | 3 | 4 | 6 | 8 => {
-                panic!(
-                    "Received Gateway op code that's meant to be sent, not received ({})",
-                    gateway_payload.op
-                )
-            }
-            _ => {
-                panic!("Received Invalid Gateway op code ({})", gateway_payload.op)
-            }
->>>>>>> 8d162f26
         }
 
         // If we have an active heartbeat thread and we received a seq number we should let it know
@@ -995,39 +668,23 @@
         pub channel: Channel,
         pub thread: Thread,
         pub guild: Guild,
-<<<<<<< HEAD
         pub invite: Invite,
         pub integration: Integration,
         pub call: Call,
         pub webhooks: Webhooks,
-        pub gateway_identify_payload: GatewayEvent<GatewayIdentifyPayload>,
-        pub gateway_resume: GatewayEvent<GatewayResume>,
-=======
         pub gateway_identify_payload: GatewayEvent<types::GatewayIdentifyPayload>,
         pub gateway_resume: GatewayEvent<types::GatewayResume>,
->>>>>>> 8d162f26
     }
 
     #[derive(Default, Debug)]
     pub struct Session {
-        pub ready: GatewayEvent<GatewayReady>,
-        pub ready_supplimental: GatewayEvent<GatewayReadySupplemental>,
-        pub replace: GatewayEvent<SessionsReplace>
+        pub ready: GatewayEvent<types::GatewayReady>,
+        pub ready_supplimental: GatewayEvent<types::GatewayReadySupplemental>,
+        pub replace: GatewayEvent<types::SessionsReplace>
     }
 
     #[derive(Default, Debug)]
     pub struct Message {
-<<<<<<< HEAD
-        pub create: GatewayEvent<MessageCreate>,
-        pub update: GatewayEvent<MessageUpdate>,
-        pub delete: GatewayEvent<MessageDelete>,
-        pub delete_bulk: GatewayEvent<MessageDeleteBulk>,
-        pub reaction_add: GatewayEvent<MessageReactionAdd>,
-        pub reaction_remove: GatewayEvent<MessageReactionRemove>,
-        pub reaction_remove_all: GatewayEvent<MessageReactionRemoveAll>,
-        pub reaction_remove_emoji: GatewayEvent<MessageReactionRemoveEmoji>,
-        pub ack: GatewayEvent<MessageACK>
-=======
         pub create: GatewayEvent<types::MessageCreate>,
         pub update: GatewayEvent<types::MessageUpdate>,
         pub delete: GatewayEvent<types::MessageDelete>,
@@ -1036,7 +693,7 @@
         pub reaction_remove: GatewayEvent<types::MessageReactionRemove>,
         pub reaction_remove_all: GatewayEvent<types::MessageReactionRemoveAll>,
         pub reaction_remove_emoji: GatewayEvent<types::MessageReactionRemoveEmoji>,
->>>>>>> 8d162f26
+        pub ack: GatewayEvent<types::MessageACK>
     }
 
     #[derive(Default, Debug)]
@@ -1048,18 +705,11 @@
 
     #[derive(Default, Debug)]
     pub struct Channel {
-<<<<<<< HEAD
-        pub create: GatewayEvent<ChannelCreate>,
-        pub update: GatewayEvent<ChannelUpdate>,
-        pub unread_update: GatewayEvent<ChannelUnreadUpdate>,
-        pub delete: GatewayEvent<ChannelDelete>,
-        pub pins_update: GatewayEvent<ChannelPinsUpdate>
-=======
         pub create: GatewayEvent<types::ChannelCreate>,
         pub update: GatewayEvent<types::ChannelUpdate>,
+        pub unread_update: GatewayEvent<types::ChannelUnreadUpdate>,
         pub delete: GatewayEvent<types::ChannelDelete>,
         pub pins_update: GatewayEvent<types::ChannelPinsUpdate>,
->>>>>>> 8d162f26
     }
 
     #[derive(Default, Debug)]
@@ -1074,73 +724,53 @@
 
     #[derive(Default, Debug)]
     pub struct Guild {
-<<<<<<< HEAD
-        pub create: GatewayEvent<GuildCreate>,
-        pub update: GatewayEvent<GuildUpdate>,
-        pub delete: GatewayEvent<GuildDelete>,
-        pub audit_log_entry_create: GatewayEvent<GuildAuditLogEntryCreate>,
-        pub ban_add: GatewayEvent<GuildBanAdd>,
-        pub ban_remove: GatewayEvent<GuildBanRemove>,
-        pub emojis_update: GatewayEvent<GuildEmojisUpdate>,
-        pub stickers_update: GatewayEvent<GuildStickersUpdate>,
-        pub integrations_update: GatewayEvent<GuildIntegrationsUpdate>,
-        pub member_add: GatewayEvent<GuildMemberAdd>,
-        pub member_remove: GatewayEvent<GuildMemberRemove>,
-        pub member_update: GatewayEvent<GuildMemberUpdate>,
-        pub members_chunk: GatewayEvent<GuildMembersChunk>,
-        pub role_create: GatewayEvent<GuildRoleCreate>,
-        pub role_update: GatewayEvent<GuildRoleUpdate>,
-        pub role_delete: GatewayEvent<GuildRoleDelete>,
+        pub create: GatewayEvent<types::GuildCreate>,
+        pub update: GatewayEvent<types::GuildUpdate>,
+        pub delete: GatewayEvent<types::GuildDelete>,
+        pub audit_log_entry_create: GatewayEvent<types::GuildAuditLogEntryCreate>,
+        pub ban_add: GatewayEvent<types::GuildBanAdd>,
+        pub ban_remove: GatewayEvent<types::GuildBanRemove>,
+        pub emojis_update: GatewayEvent<types::GuildEmojisUpdate>,
+        pub stickers_update: GatewayEvent<types::GuildStickersUpdate>,
+        pub integrations_update: GatewayEvent<types::GuildIntegrationsUpdate>,
+        pub member_add: GatewayEvent<types::GuildMemberAdd>,
+        pub member_remove: GatewayEvent<types::GuildMemberRemove>,
+        pub member_update: GatewayEvent<types::GuildMemberUpdate>,
+        pub members_chunk: GatewayEvent<types::GuildMembersChunk>,
+        pub role_create: GatewayEvent<types::GuildRoleCreate>,
+        pub role_update: GatewayEvent<types::GuildRoleUpdate>,
+        pub role_delete: GatewayEvent<types::GuildRoleDelete>,
         /*pub role_scheduled_event_create: GatewayEvent<ThreadCreate>,
-=======
-        pub create: GatewayEvent<types::GuildCreate>,
-        /*pub update: GatewayEvent<ThreadCreate>,
-        pub delete: GatewayEvent<ThreadCreate>,
-        pub audit_log_entry_create: GatewayEvent<ThreadCreate>,
-        pub ban_add: GatewayEvent<ThreadCreate>,
-        pub ban_remove: GatewayEvent<ThreadCreate>,
-        pub emojis_update: GatewayEvent<ThreadCreate>,
-        pub stickers_update: GatewayEvent<ThreadCreate>,
-        pub integrations_update: GatewayEvent<ThreadCreate>,
-        pub member_add: GatewayEvent<ThreadCreate>,
-        pub member_remove: GatewayEvent<ThreadCreate>,
-        pub member_update: GatewayEvent<ThreadCreate>,
-        pub members_chunk: GatewayEvent<ThreadCreate>,
-        pub role_create: GatewayEvent<ThreadCreate>,
-        pub role_update: GatewayEvent<ThreadCreate>,
-        pub role_delete: GatewayEvent<ThreadCreate>,
-        pub role_scheduled_event_create: GatewayEvent<ThreadCreate>,
->>>>>>> 8d162f26
         pub role_scheduled_event_update: GatewayEvent<ThreadCreate>,
         pub role_scheduled_event_delete: GatewayEvent<ThreadCreate>,
         pub role_scheduled_event_user_add: GatewayEvent<ThreadCreate>,
         pub role_scheduled_event_user_remove: GatewayEvent<ThreadCreate>,*/
-        pub passive_update_v1: GatewayEvent<PassiveUpdateV1>,
+        pub passive_update_v1: GatewayEvent<types::PassiveUpdateV1>,
     }
 
     #[derive(Default, Debug)]
     pub struct Invite {
-        pub create: GatewayEvent<InviteCreate>,
-        pub delete: GatewayEvent<InviteDelete>
+        pub create: GatewayEvent<types::InviteCreate>,
+        pub delete: GatewayEvent<types::InviteDelete>
     }
 
     #[derive(Default, Debug)]
     pub struct Integration {
-        pub create: GatewayEvent<IntegrationCreate>,
-        pub update: GatewayEvent<IntegrationUpdate>,
-        pub delete: GatewayEvent<IntegrationDelete>
+        pub create: GatewayEvent<types::IntegrationCreate>,
+        pub update: GatewayEvent<types::IntegrationUpdate>,
+        pub delete: GatewayEvent<types::IntegrationDelete>
     }
 
     #[derive(Default, Debug)]
     pub struct Call {
-        pub create: GatewayEvent<CallCreate>,
-        pub update: GatewayEvent<CallUpdate>,
-        pub delete: GatewayEvent<CallDelete>
+        pub create: GatewayEvent<types::CallCreate>,
+        pub update: GatewayEvent<types::CallUpdate>,
+        pub delete: GatewayEvent<types::CallDelete>
     }
 
     #[derive(Default, Debug)]
     pub struct Webhooks {
-        pub update: GatewayEvent<WebhooksUpdate>,
+        pub update: GatewayEvent<types::WebhooksUpdate>,
     }
 }
 
