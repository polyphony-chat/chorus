--- conflicted
+++ resolved
@@ -37,22 +37,14 @@
         // We do not have a user yet, and the UserRateLimits will not be affected by a login
         // request (since register is an instance wide limit), which is why we are just cloning
         // the instances' limits to pass them on as user_rate_limits later.
-<<<<<<< HEAD
-        let mut user =
-            ChorusUser::shell(Arc::new(RwLock::new(self.clone())), "None".to_string()).await;
-=======
         let mut user = ChorusUser::shell(Arc::new(RwLock::new(self.clone())), "None").await;
->>>>>>> 261fe452
 
         let token = chorus_request
             .deserialize_response::<Token>(&mut user)
             .await?
             .token;
-<<<<<<< HEAD
-        user.set_token(token);
-=======
+      
         user.set_token(&token);
->>>>>>> 261fe452
 
         let object = User::get_current(&mut user).await?;
         let settings = User::get_settings(&mut user).await?;
