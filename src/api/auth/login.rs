// This Source Code Form is subject to the terms of the Mozilla Public
// License, v. 2.0. If a copy of the MPL was not distributed with this
// file, You can obtain one at http://mozilla.org/MPL/2.0/.

use std::sync::{Arc, RwLock};

use reqwest::Client;
use serde_json::to_string;

use crate::errors::ChorusResult;
use crate::gateway::Gateway;
use crate::instance::{ChorusUser, Instance};
use crate::ratelimiter::ChorusRequest;
use crate::types::{GatewayIdentifyPayload, LimitType, LoginResult, LoginSchema, User};

impl Instance {
    /// Logs into an existing account on the spacebar server.
    ///
    /// # Reference
    /// See <https://docs.spacebar.chat/routes/#post-/auth/login/>
    pub async fn login_account(&mut self, login_schema: LoginSchema) -> ChorusResult<ChorusUser> {
        let endpoint_url = self.urls.api.clone() + "/auth/login";
        let chorus_request = ChorusRequest {
            request: Client::new()
                .post(endpoint_url)
                .body(to_string(&login_schema).unwrap())
                .header("Content-Type", "application/json"),
            limit_type: LimitType::AuthLogin,
        };
        // We do not have a user yet, and the UserRateLimits will not be affected by a login
        // request (since login is an instance wide limit), which is why we are just cloning the
        // instances' limits to pass them on as user_rate_limits later.
<<<<<<< HEAD
        let mut user =
            ChorusUser::shell(Arc::new(RwLock::new(self.clone())), "None".to_string()).await;
=======
        let mut user = ChorusUser::shell(Arc::new(RwLock::new(self.clone())), "None").await;
>>>>>>> 261fe452

        let login_result = chorus_request
            .deserialize_response::<LoginResult>(&mut user)
            .await?;
        user.set_token(&login_result.token);
        user.settings = login_result.settings;

        let object = User::get_current(&mut user).await?;
        *user.object.write().unwrap() = object;

        let mut identify = GatewayIdentifyPayload::common();
        identify.token = user.token();
        user.gateway.send_identify(identify).await;

        Ok(user)
    }
}<|MERGE_RESOLUTION|>--- conflicted
+++ resolved
@@ -30,12 +30,7 @@
         // We do not have a user yet, and the UserRateLimits will not be affected by a login
         // request (since login is an instance wide limit), which is why we are just cloning the
         // instances' limits to pass them on as user_rate_limits later.
-<<<<<<< HEAD
-        let mut user =
-            ChorusUser::shell(Arc::new(RwLock::new(self.clone())), "None".to_string()).await;
-=======
         let mut user = ChorusUser::shell(Arc::new(RwLock::new(self.clone())), "None").await;
->>>>>>> 261fe452
 
         let login_result = chorus_request
             .deserialize_response::<LoginResult>(&mut user)
