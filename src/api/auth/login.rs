--- conflicted
+++ resolved
@@ -12,7 +12,8 @@
 use crate::instance::{ChorusUser, Instance};
 use crate::ratelimiter::ChorusRequest;
 use crate::types::{
-    AuthenticatorType, GatewayIdentifyPayload, LimitType, LoginResult, LoginSchema, SendMfaSmsResponse, SendMfaSmsSchema, User, VerifyMFALoginResponse, VerifyMFALoginSchema
+    AuthenticatorType, GatewayIdentifyPayload, LimitType, LoginResult, LoginSchema,
+    SendMfaSmsResponse, SendMfaSmsSchema, User, VerifyMFALoginResponse, VerifyMFALoginSchema,
 };
 
 impl Instance {
@@ -29,15 +30,11 @@
                 .header("Content-Type", "application/json"),
             limit_type: LimitType::AuthLogin,
         };
+
         // We do not have a user yet, and the UserRateLimits will not be affected by a login
         // request (since login is an instance wide limit), which is why we are just cloning the
         // instances' limits to pass them on as user_rate_limits later.
-<<<<<<< HEAD
-        let mut user =
-            ChorusUser::shell(Arc::new(RwLock::new(self.clone())), "None".to_string()).await;
-=======
         let mut user = ChorusUser::shell(Arc::new(RwLock::new(self.clone())), "None").await;
->>>>>>> 07c5530f
 
         let login_result = chorus_request
             .deserialize_response::<LoginResult>(&mut user)
@@ -45,8 +42,7 @@
         user.set_token(&login_result.token);
         user.settings = login_result.settings;
 
-<<<<<<< HEAD
-        let object = User::get(&mut user, None).await?;
+        let object = User::get_current(&mut user).await?;
         user.object = Some(Arc::new(RwLock::new(object)));
 
         let mut identify = GatewayIdentifyPayload::common();
@@ -56,7 +52,7 @@
         Ok(user)
     }
 
-    /// Verifies a multi-factor authentication login 
+    /// Verifies a multi-factor authentication login
     ///
     /// # Reference
     /// See <https://docs.discord.sex/authentication#verify-mfa-login>
@@ -65,7 +61,7 @@
         authenticator: AuthenticatorType,
         schema: VerifyMFALoginSchema,
     ) -> ChorusResult<ChorusUser> {
-        let endpoint_url = self.urls.api.clone() + &authenticator.to_string();
+        let endpoint_url = self.urls.api.clone() + "/auth/mfa/" + &authenticator.to_string();
 
         let chorus_request = ChorusRequest {
             request: Client::new()
@@ -75,17 +71,30 @@
             limit_type: LimitType::AuthLogin,
         };
 
-        let mut user =
-            ChorusUser::shell(Arc::new(RwLock::new(self.clone())), "None".to_string()).await;
+        let mut user = ChorusUser::shell(Arc::new(RwLock::new(self.clone())), "None").await;
 
-        match chorus_request.deserialize_response::<VerifyMFALoginResponse>(&mut user).await? {
-            VerifyMFALoginResponse::Success { token, user_settings: _ } => user.set_token(token),
-            VerifyMFALoginResponse::UserSuspended { suspended_user_token } => return Err(crate::errors::ChorusError::SuspendUser { token: suspended_user_token }),
+        match chorus_request
+            .deserialize_response::<VerifyMFALoginResponse>(&mut user)
+            .await?
+        {
+            VerifyMFALoginResponse::Success {
+                token,
+                user_settings,
+            } => {
+                user.set_token(&token);
+                user.settings = user_settings;
+            }
+            VerifyMFALoginResponse::UserSuspended {
+                suspended_user_token,
+            } => {
+                return Err(crate::errors::ChorusError::SuspendUser {
+                    token: suspended_user_token,
+                })
+            }
         }
-=======
+
         let object = User::get_current(&mut user).await?;
-        *user.object.write().unwrap() = object;
->>>>>>> 07c5530f
+        user.object = Some(Arc::new(RwLock::new(object)));
 
         let mut identify = GatewayIdentifyPayload::common();
         identify.token = user.token();
@@ -98,19 +107,25 @@
     ///
     /// # Reference
     /// See <https://docs.discord.sex/authentication#send-mfa-sms>
-    pub async fn send_mfa_sms(&mut self, schema: SendMfaSmsSchema) -> ChorusResult<SendMfaSmsResponse> {
+    pub async fn send_mfa_sms(
+        &mut self,
+        schema: SendMfaSmsSchema,
+    ) -> ChorusResult<SendMfaSmsResponse> {
         let endpoint_url = self.urls.api.clone() + "/auth/mfa/sms/send";
         let chorus_request = ChorusRequest {
             request: Client::new()
                 .post(endpoint_url)
                 .header("Content-Type", "application/json")
                 .json(&schema),
-                limit_type: LimitType::Ip
+            limit_type: LimitType::Ip,
         };
 
-        let mut chorus_user = ChorusUser::shell(Arc::new(RwLock::new(self.clone())), "None".to_string()).await;
+        let mut chorus_user =
+            ChorusUser::shell(Arc::new(RwLock::new(self.clone())), "None").await;
 
-        let send_mfa_sms_response = chorus_request.deserialize_response::<SendMfaSmsResponse>(&mut chorus_user).await?;
+        let send_mfa_sms_response = chorus_request
+            .deserialize_response::<SendMfaSmsResponse>(&mut chorus_user)
+            .await?;
 
         Ok(send_mfa_sms_response)
     }
