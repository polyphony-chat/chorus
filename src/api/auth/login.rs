--- conflicted
+++ resolved
@@ -46,11 +46,7 @@
             login_result.token,
             self.clone_limits_if_some(),
             login_result.settings,
-<<<<<<< HEAD
-            object,
-=======
             Arc::new(Mutex::new(object)),
->>>>>>> e0d7df41
             gateway,
         );
         Ok(user)
