// This Source Code Form is subject to the terms of the Mozilla Public
// License, v. 2.0. If a copy of the MPL was not distributed with this
// file, You can obtain one at http://mozilla.org/MPL/2.0/.

<<<<<<< HEAD
use bitflags::bitflags;
use crate::types::events::WebSocketEvent;
=======
use crate::types::{events::WebSocketEvent, ClientProperties};
>>>>>>> 41da030c
use serde::{Deserialize, Serialize};

use super::GatewayIdentifyPresenceUpdate;

#[derive(Debug, Deserialize, Serialize, Clone, PartialEq, WebSocketEvent)]
pub struct GatewayIdentifyPayload {
    pub token: String,
    pub properties: ClientProperties,
    #[serde(skip_serializing_if = "Option::is_none")]
    pub compress: Option<bool>,
    #[serde(skip_serializing_if = "Option::is_none")]
    pub large_threshold: Option<i16>,
    //default: 50
    #[serde(skip_serializing_if = "Option::is_none")]
    pub shard: Option<Vec<(i32, i32)>>,
    #[serde(skip_serializing_if = "Option::is_none")]
    pub presence: Option<GatewayIdentifyPresenceUpdate>,
    // What is the difference between these two?
    // Intents is documented, capabilities is used in users
    // I wonder if these are interchangeable...
    #[serde(skip_serializing_if = "Option::is_none")]
    pub intents: Option<GatewayIntents>,
    #[serde(skip_serializing_if = "Option::is_none")]
    pub capabilities: Option<GatewayCapabilities>,
}

impl Default for GatewayIdentifyPayload {
    fn default() -> Self {
        Self {
            token: String::new(),
            properties: ClientProperties::default(),
            compress: None,
            large_threshold: None,
            shard: None,
            presence: None,
            intents: None,
            capabilities: None,
        }
    }
}

impl GatewayIdentifyPayload {
    /// Uses the most common data along with client capabilities
    ///
    /// Basically pretends to be an official client on Windows 10
    pub fn common() -> Self {
        Self {
<<<<<<< HEAD
            token: "".to_string(),
            properties: GatewayIdentifyConnectionProps::default(),
            compress: Some(false),
            large_threshold: None,
            shard: None,
            presence: None,
            intents: None,
            capabilities: Some(GatewayCapabilities::default()),
=======
            properties: ClientProperties::default(),
            capabilities: Some(8189),
            ..Self::default()
>>>>>>> 41da030c
        }
    }

    /// Creates an identify payload with the same default capabilities as the official client
    pub fn default_w_client_capabilities() -> Self {
        Self {
            capabilities: Some(GatewayCapabilities::default()),
            ..Self::default()
        }
    }

    /// Creates an identify payload with all possible capabilities
    pub fn default_w_all_capabilities() -> Self {
        Self {
            capabilities: Some(GatewayCapabilities::all()),
            ..Self::default()
        }
    }
<<<<<<< HEAD
}

#[derive(Debug, Deserialize, Serialize, Clone, PartialEq, Eq, WebSocketEvent)]
#[serde_as]
pub struct GatewayIdentifyConnectionProps {
    /// Almost always sent
    ///
    /// ex: "Linux", "Windows", "Mac OS X"
    ///
    /// ex (mobile): "Windows Mobile", "iOS", "Android", "BlackBerry"
    #[serde(default)]
    pub os: String,
    /// Almost always sent
    ///
    /// ex: "Firefox", "Chrome", "Opera Mini", "Opera", "Blackberry", "Facebook Mobile", "Chrome iOS", "Mobile Safari", "Safari", "Android Chrome", "Android Mobile", "Edge", "Konqueror", "Internet Explorer", "Mozilla", "Discord Client"
    #[serde(default)]
    pub browser: String,
    /// Sometimes not sent, acceptable to be ""
    ///
    /// Speculation:
    /// Only sent for mobile devices
    ///
    /// ex: "BlackBerry", "Windows Phone", "Android", "iPhone", "iPad", ""
    #[serde_as(as = "NoneAsEmptyString")]
    pub device: Option<String>,
    /// Almost always sent, most commonly en-US
    ///
    /// ex: "en-US"
    #[serde(default)]
    pub system_locale: String,
    /// Almost always sent
    ///
    /// ex: any user agent, most common is "Mozilla/5.0 (Windows NT 10.0; Win64; x64) AppleWebKit/537.36 (KHTML, like Gecko) Chrome/113.0.0.0 Safari/537.36"
    #[serde(default)]
    pub browser_user_agent: String,
    /// Almost always sent
    ///
    /// ex: "113.0.0.0"
    #[serde(default)]
    pub browser_version: String,
    /// Sometimes not sent, acceptable to be ""
    ///
    /// ex: "10" (For os = "Windows")
    #[serde_as(as = "NoneAsEmptyString")]
    pub os_version: Option<String>,
    /// Sometimes not sent, acceptable to be ""
    #[serde_as(as = "NoneAsEmptyString")]
    pub referrer: Option<String>,
    /// Sometimes not sent, acceptable to be ""
    #[serde_as(as = "NoneAsEmptyString")]
    pub referring_domain: Option<String>,
    /// Sometimes not sent, acceptable to be ""
    #[serde_as(as = "NoneAsEmptyString")]
    pub referrer_current: Option<String>,
    /// Almost always sent, most commonly "stable"
    #[serde(default)]
    pub release_channel: String,
    /// Almost always sent, identifiable if default is 0, should be around 199933
    #[serde(default)]
    pub client_build_number: u64,
    //pub client_event_source: Option<?>
}

impl Default for GatewayIdentifyConnectionProps {
    /// Uses the most common, 25% data
    fn default() -> Self {
        Self::common()
    }
}

impl GatewayIdentifyConnectionProps {
    /// Returns a minimal, least data possible default
    fn minimal() -> Self {
        Self {
            os: String::new(),
            browser: String::new(),
            device: None,
            system_locale: String::from("en-US"),
            browser_user_agent: String::new(),
            browser_version: String::new(),
            os_version: None,
            referrer: None,
            referring_domain: None,
            referrer_current: None,
            release_channel: String::from("stable"),
            client_build_number: 0,
        }
    }

    /// Returns the most common connection props so we can't be tracked
    pub fn common() -> Self {
        Self {
            // See https://www.useragents.me/#most-common-desktop-useragents
            // 25% of the web
            //default.browser_user_agent = "Mozilla/5.0 (Windows NT 10.0; Win64; x64) AppleWebKit/537.36 (KHTML, like Gecko) Chrome/113.0.0.0 Safari/537.36".to_string();
            browser: String::from("Chrome"),
            browser_version: String::from("126.0.0.0"),
            system_locale: String::from("en-US"),
            os: String::from("Windows"),
            os_version: Some(String::from("10")),
            client_build_number: 222963,
            release_channel: String::from("stable"),
            ..Self::minimal()
        }
    }
}

bitflags! {
    #[derive(Debug, Clone, Copy, PartialEq, Eq, Hash, chorus_macros::SerdeBitFlags)]
    #[cfg_attr(feature = "sqlx", derive(chorus_macros::SqlxBitFlags))]
    /// # Reference
    /// See <https://docs.discord.sex/topics/gateway#gateway-capabilities>
    pub struct GatewayCapabilities: u64 {
        /// Removes the notes field from the Ready event,
        const LAZY_USER_NOTES = 1 << 0;
        /// Prevents member/presence syncing and Presence Update events for implicit relationships
        const NO_AFFINE_USER_IDS = 1 << 1;
        /// Enables versioned read states, changing the read_state field in the Ready event to an object, allowing it to be cached when re-identifying
        const VERSIONED_READ_STATES = 1 << 2;
        /// Enables versioned user guild settings, changing the user_guild_settings field in the Ready event to an object, allowing it to be cached when re-identifying
        const VERSIONED_USER_GUILD_SETTINGS = 1 << 3;
        /// Dehydrates the Ready payload, moving all user objects to the users field and replacing them in various places in the payload with user_id or recipient_id, and merging the members fields of all guilds into a single merged_members field
        const DEDUPE_USER_OBJECTS = 1 << 4;
        /// 1	Separates the Ready payload into two parts (Ready and Ready Supplemental) allowing the client to receive the Ready payload faster and then receive the rest of the payload later
        const PRIORITIZED_READY_PAYLOAD = 1 << 5;
        /// Changes the populations entry of guild_experiments in the Ready event to be an array of populations rather than a single population
        const MULTIPLE_GUILD_EXPERIMENT_POPULATIONS = 1 << 6;
        /// Includes read states tied to non-channel resources (e.g. guild scheduled events and notification center) in the read_states field of the Ready event
        const NON_CHANNEL_READ_STATES = 1 << 7;
        /// Enables auth token refresh, allowing the client to optionally receive a new auth token in the auth_token field of the Ready event
        const AUTH_TOKEN_REFRESH = 1 << 8;
        /// Removes the user_settings field from the Ready event, and prevents User Settings Update events; the user_settings_proto field and User Settings Proto Update event is used instead
        const USER_SETTINGS_PROTO = 1 << 9;
        /// Enables client state caching v2
        const CLIENT_STATE_V2 = 1 << 10;
        /// Enables passive guild updates, allowing the client to receive Passive Update v1 events instead of Channel Unreads Update events for guilds it is not subscribed to
        const PASSIVE_GUILD_UPDATE = 1 << 11;
        /// Connects the client to all pre-existing calls upon connecting to the Gateway; this means clients will receive Call Create events for all calls created before the Gateway connection was established without needing to send a Request Call Connect first
        const AUTO_CALL_CONNECT = 1 << 12;
        /// Debounces message reaction events, preventing the client from receiving multiple Message Reaction Add events for the same message within a short period of time; clients will receive a single Message Reaction Add Many event instead
        const DEBOUNCE_MESSAGE_REACTIONS = 1 << 13;
        /// Enables passive guild updates v2, allowing the client to receive Passive Update v2 events instead of Channel Unreads Update events for guilds it is not subscribed to
        const PASSIVE_GUILD_UPDATE_V2 = 1 << 14;
    }
}

impl Default for GatewayCapabilities {
    fn default() -> Self {
        Self::NO_AFFINE_USER_IDS
        | Self::VERSIONED_READ_STATES
        | Self::VERSIONED_USER_GUILD_SETTINGS
        | Self::DEDUPE_USER_OBJECTS
        | Self::PRIORITIZED_READY_PAYLOAD
        | Self::MULTIPLE_GUILD_EXPERIMENT_POPULATIONS
        | Self::NON_CHANNEL_READ_STATES
        | Self::AUTH_TOKEN_REFRESH
        | Self::USER_SETTINGS_PROTO
        | Self::PASSIVE_GUILD_UPDATE
    }
}

bitflags! {
    #[derive(Debug, Clone, Copy, PartialEq, Eq, Hash, chorus_macros::SerdeBitFlags)]
    #[cfg_attr(feature = "sqlx", derive(chorus_macros::SqlxBitFlags))]
    /// # Reference
    /// See <https://docs.discord.sex/topics/gateway#gateway-intents>
    pub struct GatewayIntents: u64 {
        ///   - GUILD_CREATE
        ///   - GUILD_UPDATE
        ///   - GUILD_DELETE
        ///   - GUILD_ROLE_CREATE
        ///   - GUILD_ROLE_UPDATE
        ///   - GUILD_ROLE_DELETE
        ///   - CHANNEL_CREATE
        ///   - CHANNEL_UPDATE
        ///   - CHANNEL_DELETE
        ///   - VOICE_CHANNEL_STATUS_UPDATE
        ///   - CHANNEL_PINS_UPDATE
        ///   - THREAD_CREATE
        ///   - THREAD_UPDATE
        ///   - THREAD_DELETE
        ///   - THREAD_LIST_SYNC
        ///   - THREAD_MEMBER_UPDATE
        ///   - THREAD_MEMBERS_UPDATE ¹
        ///   - STAGE_INSTANCE_CREATE
        ///   - STAGE_INSTANCE_UPDATE
        ///   - STAGE_INSTANCE_DELETE
        const GUILDS = 1 << 0;
        ///   - GUILD_MEMBER_ADD
        ///   - GUILD_MEMBER_UPDATE
        ///   - GUILD_MEMBER_REMOVE
        ///   - THREAD_MEMBERS_UPDATE ¹
        const GUILD_MEMBERS = 1 << 1;
        ///  - GUILD_AUDIT_LOG_ENTRY_CREATE
        ///   - GUILD_BAN_ADD
        ///   - GUILD_BAN_REMOVE
        const GUILD_MODERATION = 1 << 2;
        ///   - GUILD_EMOJIS_UPDATE
        ///   - GUILD_STICKERS_UPDATE
        const GUILD_EMOJIS_AND_STICKERS = 1 << 3;
        ///   - GUILD_INTEGRATIONS_UPDATE
        ///   - INTEGRATION_CREATE
        ///   - INTEGRATION_UPDATE
        ///   - INTEGRATION_DELETE
        const GUILD_INTEGRATIONS = 1 << 4;
        ///   - WEBHOOKS_UPDATE
        const GUILD_WEBHOOKS = 1 << 5;
        ///   - INVITE_CREATE
        ///   - INVITE_DELETE
        const GUILD_INVITES = 1 << 6;
        ///   - VOICE_STATE_UPDATE
        ///   - VOICE_CHANNEL_EFFECT_SEND
        const GUILD_VOICE_STATES = 1 << 7;
        ///   - PRESENCE_UPDATE
        const GUILD_PRESENCES = 1 << 8;
        ///  - MESSAGE_CREATE
        ///   - MESSAGE_UPDATE
        ///   - MESSAGE_DELETE
        ///   - MESSAGE_DELETE_BULK
        const GUILD_MESSAGES = 1 << 9;
        ///   - MESSAGE_REACTION_ADD
        ///   - MESSAGE_REACTION_ADD_MANY
        ///   - MESSAGE_REACTION_REMOVE
        ///   - MESSAGE_REACTION_REMOVE_ALL
        ///   - MESSAGE_REACTION_REMOVE_EMOJI
        const GUILD_MESSAGE_REACTIONS = 1 << 10;
        ///   - TYPING_START
        const GUILD_MESSAGE_TYPING = 1 << 11;
        ///   - MESSAGE_CREATE
        ///   - MESSAGE_UPDATE
        ///   - MESSAGE_DELETE
        ///   - CHANNEL_PINS_UPDATE
        const DIRECT_MESSAGES = 1 << 12;
        ///   - MESSAGE_REACTION_ADD
        ///   - MESSAGE_REACTION_ADD_MANY
        ///   - MESSAGE_REACTION_REMOVE
        ///   - MESSAGE_REACTION_REMOVE_ALL
        ///   - MESSAGE_REACTION_REMOVE_EMOJI
        const DIRECT_MESSAGE_REACTIONS = 1 << 13;
        ///   - TYPING_START
        const DIRECT_MESSAGE_TYPING = 1 << 14;
        /// Unique privileged intent that isn't directly associated with any Gateway events. Instead, access to MESSAGE_CONTENT permits users to receive message content data across the APIs.
        /// # Reference
        /// See <https://docs.discord.sex/topics/gateway#message-content-intent>
        const MESSAGE_CONTENT = 1 << 15;
        ///   - GUILD_SCHEDULED_EVENT_CREATE
        ///   - GUILD_SCHEDULED_EVENT_UPDATE
        ///   - GUILD_SCHEDULED_EVENT_DELETE
        ///   - GUILD_SCHEDULED_EVENT_USER_ADD
        ///   - GUILD_SCHEDULED_EVENT_USER_REMOVE
        const GUILD_SCHEDULE_EVENTS = 1 << 16;
        ///   - EMBEDDED_ACTIVITY_UPDATE_V2
        const GUILD_EMBEDDED_ACTIVITIES = 1 << 17;
        ///   - CHANNEL_CREATE
        ///   - CHANNEL_UPDATE
        ///   - CHANNEL_DELETE
        ///   - CHANNEL_RECIPIENT_ADD
        ///   - CHANNEL_RECIPIENT_REMOVE
        const PRIVATE_CHANNELS = 1 << 18;
        ///   - AUTO_MODERATION_RULE_CREATE
        ///   - AUTO_MODERATION_RULE_UPDATE
        ///   - AUTO_MODERATION_RULE_DELETE
        const AUTO_MODERATION_CONFIGURATION = 1 << 20;
        ///   - AUTO_MODERATION_ACTION_EXECUTION
        const AUTO_MODERATION_EXECUTION = 1 << 21;
        ///   - RELATIONSHIP_ADD
        ///   - RELATIONSHIP_UPDATE
        ///   - RELATIONSHIP_REMOVE
        ///   - GAME_RELATIONSHIP_ADD
        ///   - GAME_RELATIONSHIP_REMOVE
        const USER_RELATIONSHIPS = 1 << 22;
        ///   - PRESENCE_UPDATE
        const USER_PRESENCE = 1 << 23;
        ///   - MESSAGE_POLL_VOTE_ADD
        ///   - MESSAGE_POLL_VOTE_REMOVE
        const GUILD_MESSAGE_POLLS = 1 << 24;
        ///   - MESSAGE_POLL_VOTE_ADD
        ///   - MESSAGE_POLL_VOTE_REMOVE
        const DIRECT_MESSAGE_POLLS = 1 << 25;
        ///   - EMBEDDED_ACTIVITY_UPDATE_V2
        const DIRECT_EMBEDDED_ACTIVITES = 1 << 26;
    }
=======
>>>>>>> 41da030c
}<|MERGE_RESOLUTION|>--- conflicted
+++ resolved
@@ -2,12 +2,8 @@
 // License, v. 2.0. If a copy of the MPL was not distributed with this
 // file, You can obtain one at http://mozilla.org/MPL/2.0/.
 
-<<<<<<< HEAD
 use bitflags::bitflags;
-use crate::types::events::WebSocketEvent;
-=======
 use crate::types::{events::WebSocketEvent, ClientProperties};
->>>>>>> 41da030c
 use serde::{Deserialize, Serialize};
 
 use super::GatewayIdentifyPresenceUpdate;
@@ -55,20 +51,9 @@
     /// Basically pretends to be an official client on Windows 10
     pub fn common() -> Self {
         Self {
-<<<<<<< HEAD
-            token: "".to_string(),
-            properties: GatewayIdentifyConnectionProps::default(),
-            compress: Some(false),
-            large_threshold: None,
-            shard: None,
-            presence: None,
-            intents: None,
+            properties: ClientProperties::default(),
             capabilities: Some(GatewayCapabilities::default()),
-=======
-            properties: ClientProperties::default(),
-            capabilities: Some(8189),
             ..Self::default()
->>>>>>> 41da030c
         }
     }
 
@@ -85,112 +70,6 @@
         Self {
             capabilities: Some(GatewayCapabilities::all()),
             ..Self::default()
-        }
-    }
-<<<<<<< HEAD
-}
-
-#[derive(Debug, Deserialize, Serialize, Clone, PartialEq, Eq, WebSocketEvent)]
-#[serde_as]
-pub struct GatewayIdentifyConnectionProps {
-    /// Almost always sent
-    ///
-    /// ex: "Linux", "Windows", "Mac OS X"
-    ///
-    /// ex (mobile): "Windows Mobile", "iOS", "Android", "BlackBerry"
-    #[serde(default)]
-    pub os: String,
-    /// Almost always sent
-    ///
-    /// ex: "Firefox", "Chrome", "Opera Mini", "Opera", "Blackberry", "Facebook Mobile", "Chrome iOS", "Mobile Safari", "Safari", "Android Chrome", "Android Mobile", "Edge", "Konqueror", "Internet Explorer", "Mozilla", "Discord Client"
-    #[serde(default)]
-    pub browser: String,
-    /// Sometimes not sent, acceptable to be ""
-    ///
-    /// Speculation:
-    /// Only sent for mobile devices
-    ///
-    /// ex: "BlackBerry", "Windows Phone", "Android", "iPhone", "iPad", ""
-    #[serde_as(as = "NoneAsEmptyString")]
-    pub device: Option<String>,
-    /// Almost always sent, most commonly en-US
-    ///
-    /// ex: "en-US"
-    #[serde(default)]
-    pub system_locale: String,
-    /// Almost always sent
-    ///
-    /// ex: any user agent, most common is "Mozilla/5.0 (Windows NT 10.0; Win64; x64) AppleWebKit/537.36 (KHTML, like Gecko) Chrome/113.0.0.0 Safari/537.36"
-    #[serde(default)]
-    pub browser_user_agent: String,
-    /// Almost always sent
-    ///
-    /// ex: "113.0.0.0"
-    #[serde(default)]
-    pub browser_version: String,
-    /// Sometimes not sent, acceptable to be ""
-    ///
-    /// ex: "10" (For os = "Windows")
-    #[serde_as(as = "NoneAsEmptyString")]
-    pub os_version: Option<String>,
-    /// Sometimes not sent, acceptable to be ""
-    #[serde_as(as = "NoneAsEmptyString")]
-    pub referrer: Option<String>,
-    /// Sometimes not sent, acceptable to be ""
-    #[serde_as(as = "NoneAsEmptyString")]
-    pub referring_domain: Option<String>,
-    /// Sometimes not sent, acceptable to be ""
-    #[serde_as(as = "NoneAsEmptyString")]
-    pub referrer_current: Option<String>,
-    /// Almost always sent, most commonly "stable"
-    #[serde(default)]
-    pub release_channel: String,
-    /// Almost always sent, identifiable if default is 0, should be around 199933
-    #[serde(default)]
-    pub client_build_number: u64,
-    //pub client_event_source: Option<?>
-}
-
-impl Default for GatewayIdentifyConnectionProps {
-    /// Uses the most common, 25% data
-    fn default() -> Self {
-        Self::common()
-    }
-}
-
-impl GatewayIdentifyConnectionProps {
-    /// Returns a minimal, least data possible default
-    fn minimal() -> Self {
-        Self {
-            os: String::new(),
-            browser: String::new(),
-            device: None,
-            system_locale: String::from("en-US"),
-            browser_user_agent: String::new(),
-            browser_version: String::new(),
-            os_version: None,
-            referrer: None,
-            referring_domain: None,
-            referrer_current: None,
-            release_channel: String::from("stable"),
-            client_build_number: 0,
-        }
-    }
-
-    /// Returns the most common connection props so we can't be tracked
-    pub fn common() -> Self {
-        Self {
-            // See https://www.useragents.me/#most-common-desktop-useragents
-            // 25% of the web
-            //default.browser_user_agent = "Mozilla/5.0 (Windows NT 10.0; Win64; x64) AppleWebKit/537.36 (KHTML, like Gecko) Chrome/113.0.0.0 Safari/537.36".to_string();
-            browser: String::from("Chrome"),
-            browser_version: String::from("126.0.0.0"),
-            system_locale: String::from("en-US"),
-            os: String::from("Windows"),
-            os_version: Some(String::from("10")),
-            client_build_number: 222963,
-            release_channel: String::from("stable"),
-            ..Self::minimal()
         }
     }
 }
@@ -370,6 +249,4 @@
         ///   - EMBEDDED_ACTIVITY_UPDATE_V2
         const DIRECT_EMBEDDED_ACTIVITES = 1 << 26;
     }
-=======
->>>>>>> 41da030c
 }