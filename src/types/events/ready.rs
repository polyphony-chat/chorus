// This Source Code Form is subject to the terms of the Mozilla Public
// License, v. 2.0. If a copy of the MPL was not distributed with this
// file, You can obtain one at https://mozilla.org/MPL/2.0/.

use crate::types::entities::{Guild, User};
use crate::types::events::{Session, WebSocketEvent};
use crate::types::types::guild_configuration::GuildFeaturesList;
use crate::types::{
    Activity, Channel, ClientStatusObject, Emoji, GuildMember, GuildScheduledEvent, HubType,
    MfaAuthenticatorType, PresenceUpdate, Relationship, RoleObject, Snowflake, StageInstance,
    Sticker, UserSettings, VoiceState,
};
use crate::{UInt32, UInt64, UInt8};
use chrono::{DateTime, Utc};
use serde::de::{SeqAccess, Visitor};
use serde::ser::Error;
use serde::{de, Deserialize, Deserializer, Serialize, Serializer};
use std::collections::HashMap;
use std::fmt::{Formatter, Write};

#[derive(Debug, Deserialize, Serialize, Default, Clone, WebSocketEvent)]
/// Received after identifying, provides initial user information and client state.
///
/// See <https://docs.discord.sex/topics/gateway-events#ready> and <https://discord.com/developers/docs/topics/gateway-events#ready>
pub struct GatewayReady {
    #[serde(default)]
    /// An array of stringified JSON values representing the connection trace, used for debugging
    pub _trace: Vec<String>,
    /// The token used for analytical tracking requests
    pub analytics_token: String,
    /// The hash of the auth session ID corresponding to the auth token used to connect
    pub auth_session_id_hash: String,
    /// The detected ISO 3166-1 alpha-2 country code of the user's current IP address
    pub country_code: String,
    #[serde(rename = "v")]
    /// API version
    pub api_version: UInt8,
    /// The connected user
    pub user: User,
    #[serde(default)]
    /// The guilds the user is in
    pub guilds: Vec<GatewayGuild>,
    /// The presences of the user's non-offline friends and implicit relationships (depending on the `NO_AFFINE_USER_IDS` Gateway capability).
    pub presences: Option<Vec<PresenceUpdate>>,
    /// Undocumented. Seems to be a list of sessions the user is currently connected with.
    /// On Discord.com, this includes the current session.
    pub sessions: Option<Vec<Session>>,
    /// Unique session ID, used for resuming connections
    pub session_id: String,
    /// The type of session that was started
    pub session_type: String,
    /// WebSocket URL for resuming connections
    pub resume_gateway_url: String,
    /// The shard information (shard_id, num_shards) associated with this session, if sharded
    pub shard: Option<(UInt64, UInt64)>,
    /// The client settings for the user
    pub user_settings: Option<UserSettings>,
    /// The base-64 encoded preloaded user settings for the user, (if missing, defaults are used)
    pub user_settings_proto: Option<String>,
    #[serde(default)]
    /// The relationships the user has with other users
    pub relationships: Vec<Relationship>,
    /// The number of friend suggestions the user has
    pub friend_suggestion_count: UInt32,
    #[serde(default)]
    /// The DMs and group DMs the user is participating in
    pub private_channels: Vec<Channel>,
    #[serde(default)]
    /// A mapping of user IDs to notes the user has made for them
    pub notes: HashMap<Snowflake, String>,
    /// The presences of the user's non-offline friends and implicit relationships (depending on the `NO_AFFINE_USER_IDS` Gateway capability), and any guild presences sent at startup
    pub merged_presences: Option<MergedPresences>,
    /// The members of the user's guilds, in the same order as the `guilds` array
    #[serde(default)]
    pub merged_members: Option<Vec<Vec<GuildMember>>>,
    #[serde(default)]
    /// The deduped users across all objects in the event
    pub users: Vec<User>,
    /// The refreshed auth token for this user; if present, the client should discard the current auth token and use this in subsequent requests to the API
    pub auth_token: Option<String>,
    #[serde(default)]
    /// The types of multi-factor authenticators the user has enabled
    pub authenticator_types: Vec<MfaAuthenticatorType>,
    /// The action a user is required to take before continuing to use Discord
    pub required_action: Option<String>,
    #[serde(default)]
    /// A geo-ordered list of RTC regions that can be used when when setting a voice channel's `rtc_region` or updating the client's voice state
    pub geo_ordered_rtc_regions: Vec<String>,
    /// The tutorial state of the user, if any
    /// TODO: Make tutorial object into object
    pub tutorial: Option<String>,
    /// The API code version, used when re-identifying with client state v2
    pub api_code_version: UInt8,
    #[serde(default)]
    /// User experiment rollouts for the user
    ///
    /// TODO: Make User Experiments into own struct
    // Note: this is a pain to parse! We need a way to parse arrays into structs via the index of
    // their feilds
    //
    // ex: [4130837190, 0, 10, -1, 0, 1932, 0, 0]
    // needs to be parsed into a struct with fields corresponding to the first, second.. value in
    // the array
    pub experiments: Vec<UserExperiment>,
    #[serde(default)]
    /// Guild experiment rollouts for the user
    ///
    /// TODO: Make Guild Experiments into own struct
    // Note: this is a pain to parse! See the above TODO
    pub guild_experiments: Vec<serde_json::value::Value>,
    pub read_state: VersionedReadStateOrEntries,
}

#[derive(Debug, Deserialize, Serialize, Default, Clone, WebSocketEvent)]
/// Received after identifying, provides initial information about the bot session.
///
/// See <https://docs.discord.sex/topics/gateway-events#ready> and <https://discord.com/developers/docs/topics/gateway-events#ready>
pub struct GatewayReadyBot {
    #[serde(default)]
    /// An array of stringified JSON values representing the connection trace, used for debugging
    pub _trace: Vec<String>,
    #[serde(rename = "v")]
    /// API version
    pub api_version: UInt8,
    /// The connected bot user
    pub user: User,
    #[serde(default)]
    /// The guilds the bot user is in. Will be `UnavailableGuilds` at first.
    pub guilds: Vec<GatewayGuild>,
    /// The presences of the user's non-offline friends and implicit relationships (depending on the `NO_AFFINE_USER_IDS` Gateway capability).
    pub presences: Option<Vec<PresenceUpdate>>,
    /// Unique session ID, used for resuming connections
    pub session_id: String,
    /// The type of session that was started
    pub session_type: String,
    /// WebSocket URL for resuming connections
    pub resume_gateway_url: String,
    /// The shard information (shard_id, num_shards) associated with this session, if sharded
    pub shard: Option<(UInt64, UInt64)>,
    /// The presences of the user's non-offline friends and implicit relationships (depending on the `NO_AFFINE_USER_IDS` Gateway capability), and any guild presences sent at startup
    pub merged_presences: Option<MergedPresences>,
    #[serde(default)]
    /// The deduped users across all objects in the event
    pub users: Vec<User>,
    #[serde(default)]
    /// The types of multi-factor authenticators the user has enabled
    pub authenticator_types: Vec<MfaAuthenticatorType>,
    #[serde(default)]
    /// A geo-ordered list of RTC regions that can be used when when setting a voice channel's `rtc_region` or updating the client's voice state
    pub geo_ordered_rtc_regions: Vec<String>,
    /// The API code version, used when re-identifying with client state v2
    pub api_code_version: UInt8,
}

impl From<GatewayReady> for GatewayReadyBot {
    fn from(value: GatewayReady) -> Self {
        GatewayReadyBot {
            api_version: value.api_version,
            user: value.user,
            guilds: value.guilds,
            presences: value.presences,
            session_id: value.session_id,
            session_type: value.session_type,
            resume_gateway_url: value.resume_gateway_url,
            shard: value.shard,
            merged_presences: value.merged_presences,
            users: value.users,
            authenticator_types: value.authenticator_types,
            geo_ordered_rtc_regions: value.geo_ordered_rtc_regions,
            api_code_version: value.api_code_version,
            _trace: value._trace,
        }
    }
}

impl GatewayReady {
    /// Convert this struct into a [GatewayReadyBot] struct
    pub fn to_bot(self) -> GatewayReadyBot {
        self.into()
    }
}

#[derive(Debug, Deserialize, Serialize, Default, Clone, WebSocketEvent)]
/// Officially Undocumented;
/// Sent after the READY event when a client is a user,
/// seems to somehow add onto the ready event;
///
/// See <https://docs.discord.sex/topics/gateway-events#ready-supplemental>
pub struct GatewayReadySupplemental {
    /// The presences of the user's relationships and guild presences sent at startup
    pub merged_presences: MergedPresences,
    pub merged_members: Vec<Vec<GuildMember>>,
    pub lazy_private_channels: Vec<Channel>,
    pub guilds: Vec<SupplementalGuild>,
    // "Upcoming changes that the client should disclose to the user" (discord.sex)
    pub disclose: Vec<String>,
}

#[derive(Debug, Deserialize, Serialize, Default, Clone)]
/// See <https://docs.discord.sex/topics/gateway-events#merged-presences-structure>
pub struct MergedPresences {
    /// "Presences of the user's guilds in the same order as the guilds array in ready"
    /// (discord.sex)
    pub guilds: Vec<Vec<MergedPresenceGuild>>,
    /// "Presences of the user's friends and implicit relationships" (discord.sex)
    pub friends: Vec<MergedPresenceFriend>,
}

#[derive(Debug, Deserialize, Serialize, Default, Clone)]
/// Not documented even unofficially
pub struct MergedPresenceFriend {
    pub user_id: Snowflake,
    pub status: String,
    // Looks like ms??
    //
    // Not always sent
    pub last_modified: Option<u128>,
    pub client_status: ClientStatusObject,
    pub activities: Vec<Activity>,
}

#[derive(Debug, Deserialize, Serialize, Default, Clone)]
/// Not documented even unofficially
pub struct MergedPresenceGuild {
    pub user_id: Snowflake,
    pub status: String,
    // ?
    pub game: Option<serde_json::Value>,
    pub client_status: ClientStatusObject,
    pub activities: Vec<Activity>,
}

#[derive(Debug, Deserialize, Serialize, Default, Clone)]
/// See <https://docs.discord.sex/topics/gateway-events#supplemental-guild-structure>
pub struct SupplementalGuild {
    pub id: Snowflake,
    pub voice_states: Option<Vec<VoiceState>>,
    /// Field not documented even unofficially
    pub embedded_activities: Vec<serde_json::Value>,
}

#[derive(Debug, Deserialize, Serialize, Default, Clone)]
pub struct GatewayGuild {
    pub joined_at: DateTime<Utc>,
    pub large: bool,
    pub unavailable: bool,
    #[serde(default)]
    pub geo_restricted: bool,
    pub member_count: u64,
    pub voice_states: Vec<VoiceState>,
    pub members: Vec<GuildMember>,
    pub channels: Vec<Channel>,
    pub threads: Vec<Channel>,
    pub presences: Vec<PresenceUpdate>,
    pub stage_instances: Vec<StageInstance>,
    pub guild_scheduled_events: Vec<GuildScheduledEvent>,
    pub data_mode: GuildDataMode,
    pub properties: Guild,
    pub stickers: Vec<Sticker>,
    pub roles: Vec<RoleObject>,
    pub emojis: Vec<Emoji>,
    pub premium_subscription_count: i32,
}

#[derive(
    Debug, Deserialize, Serialize, Default, Clone, Copy, PartialEq, Eq, PartialOrd, Ord, Hash,
)]
#[serde(rename_all = "lowercase")]
pub enum GuildDataMode {
    Full,
    Partial,
    #[default]
    Unavailable,
}

#[derive(Debug, Deserialize, Serialize, Default, Clone, PartialEq, Eq, PartialOrd, Ord, Hash)]
/// Not documented even unofficially. Information about this type is likely to be partially incorrect.
pub struct ReadState {
    pub entries: Vec<ReadStateEntry>,
    pub partial: bool,
    pub version: u32,
}

#[derive(
    Debug, Deserialize, Serialize, Default, Clone, PartialEq, Eq, PartialOrd, Ord, Hash, Copy,
)]
/// Not documented even unofficially. Information about this type is likely to be partially incorrect.
pub struct ReadStateEntry {
    /// Spacebar servers do not have flags in this entity at all (??)
    pub flags: Option<u32>,
    pub id: Snowflake,
    pub last_message_id: Option<Snowflake>,
    pub last_pin_timestamp: Option<DateTime<Utc>>,
    /// A value that is incremented each time the read state is read
    pub last_viewed: Option<u32>,
    // Temporary adding Option to fix Spacebar servers, they have mention count as a nullable
    pub mention_count: Option<u64>,
}

<<<<<<< HEAD
#[derive(Debug, Default, Clone, Copy, PartialEq, Eq, PartialOrd, Ord, Hash)]
pub struct UserExperiment {
    pub hash: u32,
    pub revision: u32,
    pub bucket: u32,
    pub r#override: i8,
    pub population: u32,
    pub hash_result: u32,
    pub aa_mode: i8,
    pub trigger_debugging: i8,
}

impl serde::Serialize for UserExperiment {
    fn serialize<S>(&self, serializer: S) -> Result<S::Ok, S::Error>
    where
        S: Serializer,
    {
        serde_json::to_value([
            serde_json::to_value(self.hash).map_err(S::Error::custom)?,
            serde_json::to_value(self.revision).map_err(S::Error::custom)?,
            serde_json::to_value(self.bucket).map_err(S::Error::custom)?,
            serde_json::to_value(self.r#override).map_err(S::Error::custom)?,
            serde_json::to_value(self.population).map_err(S::Error::custom)?,
            serde_json::to_value(self.hash_result).map_err(S::Error::custom)?,
            serde_json::to_value(self.aa_mode).map_err(S::Error::custom)?,
            serde_json::to_value(self.trigger_debugging).map_err(S::Error::custom)?,
        ])
        .map_err(S::Error::custom)?
        .serialize(serializer)
    }
}

impl<'de> Deserialize<'de> for UserExperiment {
    fn deserialize<D>(deserializer: D) -> Result<Self, D::Error>
    where
        D: Deserializer<'de>,
    {
        deserializer.deserialize_seq(UserExperimentsVisitor)
    }
}

struct UserExperimentsVisitor;

impl<'de> serde::de::Visitor<'de> for UserExperimentsVisitor {
    type Value = UserExperiment;

    fn expecting(&self, formatter: &mut Formatter) -> std::fmt::Result {
        formatter.write_str("an array of 8 integers")
    }

    fn visit_seq<A>(self, mut seq: A) -> Result<Self::Value, A::Error>
    where
        A: SeqAccess<'de>,
    {
        let hash = seq
            .next_element()?
            .ok_or_else(|| de::Error::invalid_length(0, &self))?;
        let revision = seq
            .next_element()?
            .ok_or_else(|| de::Error::invalid_length(1, &self))?;
        let bucket = seq
            .next_element()?
            .ok_or_else(|| de::Error::invalid_length(2, &self))?;
        let r#override = seq
            .next_element()?
            .ok_or_else(|| de::Error::invalid_length(3, &self))?;
        let population = seq
            .next_element()?
            .ok_or_else(|| de::Error::invalid_length(4, &self))?;
        let hash_result = seq
            .next_element()?
            .ok_or_else(|| de::Error::invalid_length(5, &self))?;
        let aa_mode = seq
            .next_element()?
            .ok_or_else(|| de::Error::invalid_length(6, &self))?;
        let trigger_debugging = seq
            .next_element()?
            .ok_or_else(|| de::Error::invalid_length(7, &self))?;

        Ok(UserExperiment {
            hash,
            revision,
            bucket,
            r#override,
            population,
            hash_result,
            aa_mode,
            trigger_debugging,
        })
    }
}

#[derive(Debug, Default, Clone, PartialEq, Eq, PartialOrd, Ord, Hash)]
pub struct GuildExperiment {
    pub hash: u32,
    pub hash_key: Option<String>,
    pub revision: u32,
    pub populations: Vec<GuildExperimentPopulation>,
    pub overrides: Vec<GuildExperimentBucketOverride>,
    pub overrides_formatted: Vec<Vec<GuildExperimentPopulation>>,
    pub holdout_name: Option<String>,
    pub holdout_bucket: Option<u32>,
    pub aa_mode: i8,
    pub trigger_debugging: i8,
}

impl<'de> Deserialize<'de> for GuildExperiment {
    fn deserialize<D>(deserializer: D) -> Result<Self, D::Error>
    where
        D: Deserializer<'de>,
    {
        deserializer.deserialize_seq(GuildExperimentsVisitor)
    }
}

struct GuildExperimentsVisitor;
impl<'de> Visitor<'de> for GuildExperimentsVisitor {
    type Value = GuildExperiment;

    fn expecting(&self, formatter: &mut Formatter) -> std::fmt::Result {
        formatter.write_str("an array of values")
    }

    fn visit_seq<A>(self, mut seq: A) -> Result<Self::Value, A::Error>
    where
        A: SeqAccess<'de>,
    {
        let hash = seq
            .next_element()?
            .ok_or_else(|| de::Error::invalid_length(0, &self))?;
        let hash_key = seq
            .next_element()?
            .ok_or_else(|| de::Error::invalid_length(1, &self))?;
        let revision = seq
            .next_element()?
            .ok_or_else(|| de::Error::invalid_length(2, &self))?;
        let populations = seq
            .next_element()?
            .ok_or_else(|| de::Error::invalid_length(3, &self))?;
        let overrides = seq
            .next_element()?
            .ok_or_else(|| de::Error::invalid_length(4, &self))?;
        let overrides_formatted = seq
            .next_element()?
            .ok_or_else(|| de::Error::invalid_length(5, &self))?;
        let holdout_name = seq
            .next_element()?
            .ok_or_else(|| de::Error::invalid_length(6, &self))?;
        let holdout_bucket = seq
            .next_element()?
            .ok_or_else(|| de::Error::invalid_length(7, &self))?;
        let aa_mode = seq
            .next_element()?
            .ok_or_else(|| de::Error::invalid_length(8, &self))?;
        let trigger_debugging = seq
            .next_element()?
            .ok_or_else(|| de::Error::invalid_length(9, &self))?;

        Ok(GuildExperiment {
            hash,
            hash_key,
            revision,
            populations,
            overrides,
            overrides_formatted,
            holdout_name,
            holdout_bucket,
            aa_mode,
            trigger_debugging,
        })
    }
}

#[derive(Debug, Default, Clone, PartialEq, Eq, PartialOrd, Ord, Hash)]
pub struct GuildExperimentPopulation {
    pub ranges: Vec<GuildExperimentPopulationRange>,
    pub filters: GuildExperimentPopulationFilters,
}

impl<'de> Deserialize<'de> for GuildExperimentPopulation {
    fn deserialize<D>(deserializer: D) -> Result<Self, D::Error>
    where
        D: Deserializer<'de>,
    {
        deserializer.deserialize_seq(GuildExperimentPopulationVisitor)
    }
}

struct GuildExperimentPopulationVisitor;

impl<'de> Visitor<'de> for GuildExperimentPopulationVisitor {
    type Value = GuildExperimentPopulation;

    fn expecting(&self, formatter: &mut Formatter) -> std::fmt::Result {
        formatter.write_str("an array of values")
    }

    fn visit_seq<A>(self, mut seq: A) -> Result<Self::Value, A::Error>
    where
        A: SeqAccess<'de>,
    {
        let ranges = seq
            .next_element()?
            .ok_or_else(|| de::Error::invalid_length(0, &self))?;
        let filters = seq
            .next_element()?
            .ok_or_else(|| de::Error::invalid_length(1, &self))?;

        Ok(GuildExperimentPopulation { ranges, filters })
    }
}

#[derive(Debug, Default, Clone, PartialEq, Eq, PartialOrd, Ord, Hash)]
pub struct GuildExperimentPopulationRange {
    pub bucket: i32,
    pub rollout: Vec<GuildExperimentPopulationRollout>,
}

impl<'de> Deserialize<'de> for GuildExperimentPopulationRange {
    fn deserialize<D>(deserializer: D) -> Result<Self, D::Error>
    where
        D: Deserializer<'de>,
    {
        deserializer.deserialize_seq(GuildExperimentPopulationRangeVisitor)
    }
}

struct GuildExperimentPopulationRangeVisitor;

impl<'de> Visitor<'de> for GuildExperimentPopulationRangeVisitor {
    type Value = GuildExperimentPopulationRange;

    fn expecting(&self, formatter: &mut Formatter) -> std::fmt::Result {
        formatter.write_str("an array of values")
    }

    fn visit_seq<A>(self, mut seq: A) -> Result<Self::Value, A::Error>
    where
        A: SeqAccess<'de>,
    {
        let bucket = seq
            .next_element()?
            .ok_or_else(|| de::Error::invalid_length(0, &self))?;
        let rollout = seq
            .next_element()?
            .ok_or_else(|| de::Error::invalid_length(1, &self))?;

        Ok(GuildExperimentPopulationRange { bucket, rollout })
    }
}

#[derive(
    Debug, Default, Clone, Copy, PartialEq, Eq, PartialOrd, Ord, Hash, Serialize, Deserialize,
)]
pub struct GuildExperimentPopulationRollout {
    #[serde(rename = "s")]
    pub start: u32,
    #[serde(rename = "e")]
    pub end: u32,
}

#[derive(Debug, Default, Clone, PartialEq, Eq, PartialOrd, Ord, Hash)]
pub struct GuildExperimentPopulationFilters {
    // #[serde(skip_serializing_if = "Option::is_none")]
    pub guild_has_feature: Option<GuildExperimentPopulationFeatureFilter>,
    // #[serde(skip_serializing_if = "Option::is_none")]
    pub guild_id_range: Option<GuildExperimentPopulationRangeFilter>,
    // #[serde(skip_serializing_if = "Option::is_none")]
    pub guild_age_range_days: Option<GuildExperimentPopulationRangeFilter>,
    // #[serde(skip_serializing_if = "Option::is_none")]
    pub guild_member_count_range: Option<GuildExperimentPopulationRangeFilter>,
    // #[serde(skip_serializing_if = "Option::is_none")]
    pub guild_ids: Option<GuildExperimentPopulationIdFilter>,
    // #[serde(skip_serializing_if = "Option::is_none")]
    pub guild_hub_types: Option<GuildExperimentPopulationHubTypeFilter>,
    // #[serde(skip_serializing_if = "Option::is_none")]
    pub guild_has_vanity_url: Option<GuildExperimentPopulationVanityUrlFilter>,
    // #[serde(skip_serializing_if = "Option::is_none")]
    pub guild_in_range_by_hash: Option<GuildExperimentRangeByHashFilter>,
}

impl<'de> Deserialize<'de> for GuildExperimentPopulationFilters {
    fn deserialize<D>(deserializer: D) -> Result<Self, D::Error>
    where
        D: Deserializer<'de>,
    {
        deserializer.deserialize_seq(GuildExperimentPopulationFiltersVisitor)
    }
}

struct GuildExperimentPopulationFiltersVisitor;

impl<'de> Visitor<'de> for GuildExperimentPopulationFiltersVisitor {
    type Value = GuildExperimentPopulationFilters;

    fn expecting(&self, formatter: &mut Formatter) -> std::fmt::Result {
        formatter.write_str("an array of values")
    }

    fn visit_seq<A>(self, mut seq: A) -> Result<Self::Value, A::Error>
    where
        A: SeqAccess<'de>,
    {
        let mut filters = GuildExperimentPopulationFilters::default();

        let v: serde_json::Value = seq.next_element()?.unwrap();

        let arr = v.as_array().unwrap();
        let murmur_hash = arr
            .first()
            .and_then(|v| v.as_number())
            .and_then(|n| n.as_u64())
            .unwrap();

        /*
        guild_has_feature = Ok(1604612045)
        guild_id_range = Ok(2404720969)
        guild_age_range_days = Ok(3730341874)
        guild_member_count_range = Ok(2918402255)
        guild_ids = Ok(3013771838)
        guild_hub_types = Ok(4148745523)
        guild_has_vanity_url = Ok(188952590)
        guild_in_range_by_hash = Ok(2294888943)
         */

        match murmur_hash {
            1604612045 => {
                let v = arr
                    .last()
                    .and_then(|v| v.as_array())
                    .and_then(|a| a.first())
                    .and_then(|v| v.as_array())
                    .and_then(|a| a.last())
                    .unwrap();

                let features = GuildExperimentPopulationFeatureFilter::deserialize(v).unwrap();
                filters.guild_has_feature = Some(features);
            }
            2404720969 => {
                let range =
                    GuildExperimentPopulationRangeFilter::deserialize(arr.last().unwrap()).unwrap();
                filters.guild_id_range = Some(range);
            }
            3730341874 => {
                let range =
                    GuildExperimentPopulationRangeFilter::deserialize(arr.last().unwrap()).unwrap();
                filters.guild_age_range_days = Some(range);
            }
            2918402255 => {
                let range =
                    GuildExperimentPopulationRangeFilter::deserialize(arr.last().unwrap()).unwrap();
                filters.guild_member_count_range = Some(range);
            }
            3013771838 => {
                let ids =
                    GuildExperimentPopulationIdFilter::deserialize(arr.last().unwrap()).unwrap();
                filters.guild_ids = Some(ids);
            }
            4148745523 => {
                let hub_types =
                    GuildExperimentPopulationHubTypeFilter::deserialize(arr.last().unwrap())
                        .unwrap();
                filters.guild_hub_types = Some(hub_types);
            }
            188952590 => {
                let has_vanity_url =
                    GuildExperimentPopulationVanityUrlFilter::deserialize(arr.last().unwrap())
                        .unwrap();
                filters.guild_has_vanity_url = Some(has_vanity_url);
            }
            2294888943 => {
                // TODO: I'm not sure how this is expected to be parsed, see commented out tests below.
                // let range_by_hash =
                //     GuildExperimentRangeByHashFilter::deserialize(arr.last().unwrap()).unwrap();
                // filters.guild_in_range_by_hash = Some(range_by_hash);
            }
            _ => {}
        }

        Ok(filters)
    }
}

#[derive(Debug, Default, Clone, PartialEq, Eq, PartialOrd, Ord, Hash)]
pub struct GuildExperimentPopulationFeatureFilter {
    pub guild_features: GuildFeaturesList,
}

impl<'de> Deserialize<'de> for GuildExperimentPopulationFeatureFilter {
    fn deserialize<D>(deserializer: D) -> Result<Self, D::Error>
    where
        D: Deserializer<'de>,
    {
        let features = GuildFeaturesList::deserialize(deserializer)?;
        Ok(GuildExperimentPopulationFeatureFilter {
            guild_features: features,
        })
    }
}

#[derive(Debug, Default, Clone, Copy, PartialEq, Eq, PartialOrd, Ord, Hash)]
pub struct GuildExperimentPopulationRangeFilter {
    pub min_id: Option<Snowflake>,
    pub max_id: Option<Snowflake>,
}

impl<'de> Deserialize<'de> for GuildExperimentPopulationRangeFilter {
    fn deserialize<D>(deserializer: D) -> Result<Self, D::Error>
    where
        D: Deserializer<'de>,
    {
        deserializer.deserialize_seq(GuildExperimentPopulationRangeFilterVisitor)
    }
}

struct GuildExperimentPopulationRangeFilterVisitor;

impl<'de> Visitor<'de> for GuildExperimentPopulationRangeFilterVisitor {
    type Value = GuildExperimentPopulationRangeFilter;

    fn expecting(&self, formatter: &mut Formatter) -> std::fmt::Result {
        formatter.write_str("an array of values")
    }

    fn visit_seq<A>(self, mut seq: A) -> Result<Self::Value, A::Error>
    where
        A: SeqAccess<'de>,
    {
        let min_id = seq
            .next_element()?
            .ok_or_else(|| de::Error::invalid_length(0, &self))?;
        let max_id = seq
            .next_element()?
            .ok_or_else(|| de::Error::invalid_length(1, &self))?;

        Ok(GuildExperimentPopulationRangeFilter { min_id, max_id })
    }
}

#[derive(Debug, Default, Clone, PartialEq, Eq, PartialOrd, Ord, Hash, Serialize, Deserialize)]
pub struct GuildExperimentPopulationIdFilter {
    #[serde(flatten)]
    pub guild_ids: Vec<Snowflake>,
}

#[derive(Debug, Default, Clone, PartialEq, Eq, PartialOrd, Ord, Hash, Serialize, Deserialize)]
pub struct GuildExperimentPopulationHubTypeFilter {
    #[serde(flatten)]
    pub guild_hub_types: Vec<HubType>,
}

#[derive(
    Debug, Default, Clone, Copy, PartialEq, Eq, PartialOrd, Ord, Hash, Serialize, Deserialize,
)]
pub struct GuildExperimentPopulationVanityUrlFilter {
    #[serde(flatten)]
    pub guild_has_vanity_url: bool,
}

#[derive(Debug, Default, Clone, Copy, PartialEq, Eq, PartialOrd, Ord, Hash)]
pub struct GuildExperimentRangeByHashFilter {
    pub hash_key: u64,
    pub target: u64,
}

impl<'de> Deserialize<'de> for GuildExperimentRangeByHashFilter {
    fn deserialize<D>(deserializer: D) -> Result<Self, D::Error>
    where
        D: Deserializer<'de>,
    {
        deserializer.deserialize_seq(GuildExperimentRangeByHashFilterVisitor)
    }
}

struct GuildExperimentRangeByHashFilterVisitor;

impl<'de> Visitor<'de> for GuildExperimentRangeByHashFilterVisitor {
    type Value = GuildExperimentRangeByHashFilter;

    fn expecting(&self, formatter: &mut Formatter) -> std::fmt::Result {
        formatter.write_str("an array of values")
    }

    fn visit_seq<A>(self, mut seq: A) -> Result<Self::Value, A::Error>
    where
        A: SeqAccess<'de>,
    {
        let hash_key = seq
            .next_element()?
            .ok_or_else(|| de::Error::invalid_length(0, &self))?;
        let target = seq
            .next_element()?
            .ok_or_else(|| de::Error::invalid_length(1, &self))?;

        Ok(GuildExperimentRangeByHashFilter { hash_key, target })
    }
}

#[derive(Debug, Default, Clone, PartialEq, Eq, PartialOrd, Ord, Hash, Serialize, Deserialize)]
pub struct GuildExperimentBucketOverride {
    pub b: u32,
    pub k: Vec<Snowflake>,
}

// #[cfg(test)]
// mod tests {
//     use super::*;
//
//     #[test]
//     fn test_user_experiment_serde() {
//         let data = "[4130837190,0,10,-1,0,1932,0,0]";
//         let user_experiment: UserExperiment = serde_json::from_str(data).unwrap();
//         assert_eq!(user_experiment.hash, 4130837190);
//         assert_eq!(user_experiment.revision, 0);
//         assert_eq!(user_experiment.bucket, 10);
//         assert_eq!(user_experiment.r#override, -1);
//         assert_eq!(user_experiment.population, 0);
//         assert_eq!(user_experiment.hash_result, 1932);
//         assert_eq!(user_experiment.aa_mode, 0);
//         assert_eq!(user_experiment.trigger_debugging, 0);
//         let serialized = serde_json::to_string(&user_experiment).unwrap();
//         assert_eq!(serialized, data)
//     }
//
//     #[test]
//     fn test_guild_experiment_serde() {
//         // let data = r#"[1405831955,"2021-06_guild_role_subscriptions",0,[[[[-1,[{"s": 7200,"e": 10000}]],[1,[{"s": 0,"e": 7200}]]],[[2294888943,[[2690752156, 1405831955],[1982804121, 10000]]]]]],[],[[[[[1,[{"s": 0,"e": 10000}]]],[[1604612045, [[1183251248, ["GUILD_ROLE_SUBSCRIPTIONS"]]]]]]]],null,null,0,0]"#;
//         let data = r#"[
//   1405831955,
//   "2021-06_guild_role_subscriptions",
//   0,
//   [
//     [
//       [
//         [
//           -1,
//           [
//             {
//               "s": 7200,
//               "e": 10000
//             }
//           ]
//         ],
//         [
//           1,
//           [
//             {
//               "s": 0,
//               "e": 7200
//             }
//           ]
//         ]
//       ],
//       [
//         [
//           2294888943,
//           [
//             [2690752156, 1405831955],
//             [1982804121, 10000]
//           ]
//         ]
//       ]
//     ]
//   ],
//   [],
//   [
//     [
//       [
//         [
//           [
//             1,
//             [
//               {
//                 "s": 0,
//                 "e": 10000
//               }
//             ]
//           ]
//         ],
//         [[1604612045, [[1183251248, ["GUILD_ROLE_SUBSCRIPTIONS"]]]]]
//       ]
//     ]
//   ],
//   null,
//   null,
//   0,
//   0
// ]"#;
//         let jd = &mut serde_json::Deserializer::from_str(data);
//         let result: Result<GuildExperiment, _> = serde_path_to_error::deserialize(jd);
//         if let Err(e) = result {
//             println!("{}", e);
//         }
//
//         let guild_experiment: GuildExperiment = serde_json::from_str(data).unwrap();
//         println!("{:#?}", guild_experiment);
//     }
//
//     #[test]
//     fn test_murmur3() {
//         let guild_has_feature =
//             murmur3::murmur3_32(&mut std::io::Cursor::new("guild_has_feature"), 0);
//         println!("guild_has_feature = {:?}", guild_has_feature);
//         let guild_id_range = murmur3::murmur3_32(&mut std::io::Cursor::new("guild_id_range"), 0);
//         println!("guild_id_range = {:?}", guild_id_range);
//         let guild_age_range_days =
//             murmur3::murmur3_32(&mut std::io::Cursor::new("guild_age_range_days"), 0);
//         println!("guild_age_range_days = {:?}", guild_age_range_days);
//         let guild_member_count_range =
//             murmur3::murmur3_32(&mut std::io::Cursor::new("guild_member_count_range"), 0);
//         println!("guild_member_count_range = {:?}", guild_member_count_range);
//         let guild_ids = murmur3::murmur3_32(&mut std::io::Cursor::new("guild_ids"), 0);
//         println!("guild_ids = {:?}", guild_ids);
//         let guild_hub_types = murmur3::murmur3_32(&mut std::io::Cursor::new("guild_hub_types"), 0);
//         println!("guild_hub_types = {:?}", guild_hub_types);
//         let guild_has_vanity_url =
//             murmur3::murmur3_32(&mut std::io::Cursor::new("guild_has_vanity_url"), 0);
//         println!("guild_has_vanity_url = {:?}", guild_has_vanity_url);
//         let guild_in_range_by_hash =
//             murmur3::murmur3_32(&mut std::io::Cursor::new("guild_in_range_by_hash"), 0);
//         println!("guild_in_range_by_hash = {:?}", guild_in_range_by_hash);
//     }
// }
=======
/// An enum which represents the possible ways of receiving read states.
///
/// Discord.com has in recent times switched to just sending a vec of read state entries, while
/// Spacebar sends a versioned [ReadState] object (as DDC once did)
///
/// Note that this api will likely change in the future.
#[derive(Debug, Deserialize, Serialize, Clone, PartialEq, Eq, PartialOrd, Ord, Hash)]
#[serde(untagged)]
pub enum VersionedReadStateOrEntries {
    Versioned(ReadState),
    Entries(Vec<ReadStateEntry>),
}

impl Default for VersionedReadStateOrEntries {
    fn default() -> Self {
        Self::Entries(Vec::new())
    }
}
>>>>>>> c5429484
<|MERGE_RESOLUTION|>--- conflicted
+++ resolved
@@ -297,7 +297,25 @@
     pub mention_count: Option<u64>,
 }
 
-<<<<<<< HEAD
+/// An enum which represents the possible ways of receiving read states.
+///
+/// Discord.com has in recent times switched to just sending a vec of read state entries, while
+/// Spacebar sends a versioned [ReadState] object (as DDC once did)
+///
+/// Note that this api will likely change in the future.
+#[derive(Debug, Deserialize, Serialize, Clone, PartialEq, Eq, PartialOrd, Ord, Hash)]
+#[serde(untagged)]
+pub enum VersionedReadStateOrEntries {
+    Versioned(ReadState),
+    Entries(Vec<ReadStateEntry>),
+}
+
+impl Default for VersionedReadStateOrEntries {
+    fn default() -> Self {
+        Self::Entries(Vec::new())
+    }
+}
+
 #[derive(Debug, Default, Clone, Copy, PartialEq, Eq, PartialOrd, Ord, Hash)]
 pub struct UserExperiment {
     pub hash: u32,
@@ -325,8 +343,8 @@
             serde_json::to_value(self.aa_mode).map_err(S::Error::custom)?,
             serde_json::to_value(self.trigger_debugging).map_err(S::Error::custom)?,
         ])
-        .map_err(S::Error::custom)?
-        .serialize(serializer)
+            .map_err(S::Error::custom)?
+            .serialize(serializer)
     }
 }
 
@@ -920,24 +938,4 @@
 //             murmur3::murmur3_32(&mut std::io::Cursor::new("guild_in_range_by_hash"), 0);
 //         println!("guild_in_range_by_hash = {:?}", guild_in_range_by_hash);
 //     }
-// }
-=======
-/// An enum which represents the possible ways of receiving read states.
-///
-/// Discord.com has in recent times switched to just sending a vec of read state entries, while
-/// Spacebar sends a versioned [ReadState] object (as DDC once did)
-///
-/// Note that this api will likely change in the future.
-#[derive(Debug, Deserialize, Serialize, Clone, PartialEq, Eq, PartialOrd, Ord, Hash)]
-#[serde(untagged)]
-pub enum VersionedReadStateOrEntries {
-    Versioned(ReadState),
-    Entries(Vec<ReadStateEntry>),
-}
-
-impl Default for VersionedReadStateOrEntries {
-    fn default() -> Self {
-        Self::Entries(Vec::new())
-    }
-}
->>>>>>> c5429484
+// }