--- conflicted
+++ resolved
@@ -39,14 +39,9 @@
 impl WebSocketEvent for ChannelUpdate {}
 
 impl UpdateMessage<Channel> for ChannelUpdate {
-<<<<<<< HEAD
-    fn update(&self, object_to_update: Arc<RwLock<Channel>>) {
+    fn update(&mut self, object_to_update: Arc<RwLock<Channel>>) {
         let mut write = object_to_update.write().unwrap();
         *write = self.channel.clone();
-=======
-    fn update(&mut self, object_to_update: &mut Channel) {
-        *object_to_update = self.channel.clone();
->>>>>>> dad419c1
     }
     fn id(&self) -> Snowflake {
         self.channel.id
