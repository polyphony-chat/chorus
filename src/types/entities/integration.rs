--- conflicted
+++ resolved
@@ -25,13 +25,8 @@
     pub syncing: Option<bool>,
     pub role_id: Option<String>,
     pub enabled_emoticons: Option<bool>,
-<<<<<<< HEAD
     pub expire_behaviour: Option<IntegrationExpireBehaviour>,
-    pub expire_grace_period: Option<u16>,
-=======
-    pub expire_behaviour: Option<UInt8>,
     pub expire_grace_period: Option<UInt16>,
->>>>>>> 261fe452
     #[cfg_attr(feature = "sqlx", sqlx(skip))]
     pub user: Option<Shared<User>>,
     #[cfg_attr(feature = "sqlx", sqlx(skip))]
