--- conflicted
+++ resolved
@@ -65,10 +65,6 @@
     /// The type of premium (Nitro) a user has
     pub premium_type: Option<PremiumType>,
     pub premium_since: Option<DateTime<Utc>>,
-<<<<<<< HEAD
-=======
-    pub premium_type: Option<UInt8>,
->>>>>>> 261fe452
     pub pronouns: Option<String>,
     pub public_flags: Option<UserFlags>,
     pub banner: Option<String>,
@@ -164,13 +160,9 @@
     pub pronouns: Option<String>,
     pub bot: Option<bool>,
     pub bio: Option<String>,
-<<<<<<< HEAD
     /// The type of premium (Nitro) a user has
     pub premium_type: Option<PremiumType>,
     /// The date the user's premium (Nitro) subscribtion started
-=======
-    pub premium_type: Option<UInt8>,
->>>>>>> 261fe452
     pub premium_since: Option<DateTime<Utc>>,
     pub public_flags: Option<UserFlags>,
 }
