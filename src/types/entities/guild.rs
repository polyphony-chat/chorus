--- conflicted
+++ resolved
@@ -642,16 +642,6 @@
     }
 }
 
-<<<<<<< HEAD
-#[derive(
-    Debug, Clone, Copy, PartialOrd, Ord, PartialEq, Eq, Hash, Serialize_repr, Deserialize_repr,
-)]
-#[repr(u8)]
-pub enum HubType {
-    Default = 0,
-    HighSchool = 1,
-    College = 2,
-=======
 #[derive(Serialize, Deserialize, Debug, Default, Clone, PartialEq)]
 /// # Reference
 /// See <https://docs.discord.sex/resources/guild#member-verification-object>
@@ -1050,5 +1040,14 @@
 
     /// The channel IDs a member is added to when the option is selected
     pub channel_ids: Vec<Snowflake>,
->>>>>>> c5429484
+}
+
+#[derive(
+    Debug, Clone, Copy, PartialOrd, Ord, PartialEq, Eq, Hash, Serialize_repr, Deserialize_repr,
+)]
+#[repr(u8)]
+pub enum HubType {
+    Default = 0,
+    HighSchool = 1,
+    College = 2,
 }